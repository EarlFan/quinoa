--- conflicted
+++ resolved
@@ -15,17 +15,11 @@
 #include <string>
 #include <unordered_map>
 
-#include "NoWarning/charm.h"
-
-<<<<<<< HEAD
 #include "NoWarning/charm++.h"
 
 #include "QuinoaConfig.h"
 #include "Exception.h"
-=======
->>>>>>> 764259fe
 #include "Print.h"
-#include "Exception.h"
 #include "ChareStateCollector.h"
 #include "ProcessException.h"
 
@@ -48,20 +42,9 @@
 //! Echo build environment
 void echoBuildEnv( const Print& print, const std::string& executable );
 
-<<<<<<< HEAD
-  print.item( "Screen output", verbose ? "verbose (quiet: omit -v)" : "quiet" );
-  print.item( "Quiescence detection", quiescence ? "on" : "off" );
-
-  print.item( "Number of processing elements",
-              std::to_string( CkNumPes() ) + " (" +
-              std::to_string( CkNumNodes() ) + 'x' +
-              std::to_string( CkNumPes()/CkNumNodes() ) + ')' );
-}
-=======
 //! Echo runtime environment
 void echoRunEnv( const Print& print, int argc, char** argv,
                  bool verbose, bool quiescence, bool charestate );
->>>>>>> 764259fe
 
 //! \brief Generic Main() used for all executables for code-reuse and a uniform
 //!    output
@@ -202,6 +185,8 @@
 //! \param[in,out] timestamp Vector of time stamps in h:m:s with labels
 //! \param[in] dumpstateTarget Pre-created Charm++ callback to use as the
 //!   target function for dumping chare state
+//! \param[in] clean True if we should exit with a zero exit code, false to
+//!   exit with a nonzero exit code
 template< class CmdLine >
 void finalize( const CmdLine& cmdline,
                const std::vector< tk::Timer >& timer,
@@ -209,7 +194,8 @@
                tk::CProxy_ChareStateCollector& state,
                std::vector< std::pair< std::string,
                                        tk::Timer::Watch > >& timestamp,
-               const CkCallback& dumpstateTarget )
+               const CkCallback& dumpstateTarget,
+               bool clean = true )
 {
   try {
 
@@ -223,7 +209,7 @@
           cmdline.template get< tag::quiescence >() )
        state.collect( /* error = */ false, dumpstateTarget );
      else
-       CkExit(); // tell the Charm++ runtime system to exit
+       if (clean) CkExit(); else CkAbort("Failed");
     }
 
   } catch (...) { tk::processExceptionCharm(); }
