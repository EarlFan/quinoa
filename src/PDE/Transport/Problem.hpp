--- conflicted
+++ resolved
@@ -27,15 +27,6 @@
       analytic solution (if defined) and for initialization of the computed
       fields at time _t_.
 
-<<<<<<< HEAD
-    - Must define the function _solinc()_, used to evaluate the
-      increment from t to t+dt of the analytic solution (if defined).
-
-=======
-    - Must define the function _side()_,  used to query all side set IDs
-      the user has configured for all components.
-  
->>>>>>> a628f48f
     - Must define the static function _prescribedVelocity()_, used to query the
       prescribed velocity at a point.
 */
