// *****************************************************************************
/*!
  \file      src/PDE/MultiMat/Problem/InterfaceAdvection.hpp
  \copyright 2012-2015 J. Bakosi,
             2016-2018 Los Alamos National Security, LLC.,
             2019-2020 Triad National Security, LLC.
             All rights reserved. See the LICENSE file for details.
  \brief     Problem configuration for the multi-material compressible flow
    equations
  \details   This file defines a Problem policy class for the multi-material
    compressible flow equations, defined under PDE/MultiMat. See
    PDE/MultiMat/Problem.hpp for general requirements on Problem policy classes
    for MultiMat.
*/
// *****************************************************************************
#ifndef MultiMatProblemInterfaceAdvection_h
#define MultiMatProblemInterfaceAdvection_h

#include <string>

#include "Types.hpp"
#include "Fields.hpp"
#include "FunctionPrototypes.hpp"
#include "SystemComponents.hpp"
#include "Inciter/Options/Problem.hpp"
#include "Inciter/InputDeck/InputDeck.hpp"

namespace inciter {

extern ctr::InputDeck g_inputdeck;

//! MultiMat system of PDEs problem: interface advection
//! \see Waltz, et. al, "Manufactured solutions for the three-dimensional Euler
//!   equations with relevance to Inertial Confinement Fusion", Journal of
//!   Computational Physics 267 (2014) 196-209.
class MultiMatProblemInterfaceAdvection {

  private:
    using ncomp_t = tk::ctr::ncomp_t;
    using eq = tag::multimat;

  public:
    //! Evaluate analytical solution at (x,y,z,t) for all components
    static tk::SolutionFn::result_type
    solution( ncomp_t system,
              ncomp_t ncomp,
              tk::real x,
              tk::real y,
              tk::real /*z*/,
              tk::real t,
              int& );

<<<<<<< HEAD
=======
    //! Compute and return source term for interface advection
    static tk::SrcFn::result_type
    src( ncomp_t, ncomp_t ncomp, tk::real, tk::real, tk::real, tk::real ) {
      return std::vector< tk::real >( ncomp, 0.0 );
    }

>>>>>>> 310e2304
    //! Return field names to be output to file
    static std::vector< std::string > fieldNames( ncomp_t );

    //! Return field output going to file
    static std::vector< std::vector< tk::real > >
    fieldOutput( ncomp_t system,
                 ncomp_t /*ncomp*/,
                 ncomp_t offset,
                 std::size_t nunk,
                 tk::real t,
                 tk::real,
                 const std::vector< tk::real >&,
                 const std::array< std::vector< tk::real >, 3 >& coord,
                 tk::Fields& U,
                 const tk::Fields& P );

    //! Return names of integral variables to be output to diagnostics file
    static std::vector< std::string > names( ncomp_t );

    static ctr::ProblemType type() noexcept
    { return ctr::ProblemType::INTERFACE_ADVECTION; }
};

} // inciter::

#endif // MultiMatProblemInterfaceAdvection_h<|MERGE_RESOLUTION|>--- conflicted
+++ resolved
@@ -50,15 +50,12 @@
               tk::real t,
               int& );
 
-<<<<<<< HEAD
-=======
     //! Compute and return source term for interface advection
-    static tk::SrcFn::result_type
-    src( ncomp_t, ncomp_t ncomp, tk::real, tk::real, tk::real, tk::real ) {
-      return std::vector< tk::real >( ncomp, 0.0 );
-    }
+    static tk::MultiMatSrcFn::result_type
+    src( ncomp_t, ncomp_t, tk::real, tk::real, tk::real, tk::real,
+         tk::real& r, tk::real& ru, tk::real& rv, tk::real& rw, tk::real& re )
+    { r = ru = rv = rw = re = 0.0; }
 
->>>>>>> 310e2304
     //! Return field names to be output to file
     static std::vector< std::string > fieldNames( ncomp_t );
 
