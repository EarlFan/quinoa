--- conflicted
+++ resolved
@@ -30,13 +30,8 @@
 class MultiMatProblemUserDefined {
 
   private:
-<<<<<<< HEAD
     using ncomp_t = tk::ctr::ncomp_t;
-    static constexpr ncomp_t m_ncomp = 5;    //!< Number of scalar components
-=======
-    using ncomp_t = tk::ctr::ncomp_type;
     using eq = tag::compflow;
->>>>>>> 76970ea8
 
   public:
     //! Evaluate initial condition solution at (x,y,z,t) for all components
@@ -57,17 +52,8 @@
               [[maybe_unused]] tk::real z,
               [[maybe_unused]] tk::real t )
     {
-<<<<<<< HEAD
-      Assert( ncomp == m_ncomp, "Number of scalar components must be " +
-                                std::to_string(m_ncomp) );
-=======
-      IGNORE(system);
-      IGNORE(ncomp);
-      IGNORE(x);
-      IGNORE(y);
-      IGNORE(z);
-      IGNORE(t);
->>>>>>> 76970ea8
+      Assert( ncomp == ncomp, "Number of scalar components must be " +
+                              std::to_string(ncomp) );
       return {{ 1.0, 0.0, 0.0, 1.0, 293.0 }};
     }
 
