// *****************************************************************************
/*!
  \file      src/PDE/MultiMat/Problem/GasImpact.hpp
  \copyright 2012-2015 J. Bakosi,
             2016-2018 Los Alamos National Security, LLC.,
             2019 Triad National Security, LLC.
             All rights reserved. See the LICENSE file for details.
  \brief     Problem configuration for gas impact
  \details   This file defines a policy class for the multi-material
    compressible flow equations, defined in PDE/MultiMat/MultiMat.hpp.
    See PDE/MultiMat/Problem.hpp for general requirements on Problem policy
    classes for MultiMat.
*/
// *****************************************************************************
#ifndef MultiMatProblemGasImpact_h
#define MultiMatProblemGasImpact_h

#include <string>

#include "Types.hpp"
#include "Fields.hpp"
#include "FunctionPrototypes.hpp"
#include "SystemComponents.hpp"
#include "Inciter/Options/Problem.hpp"

namespace inciter {

//! MultiMat system of PDEs problem: Triple point problem
//! \see Barlow, A., Hill, R., & Shashkov, M. (2014). Constrained optimization
//!   framework for interface-aware sub-scale dynamics closure model for
//!   multimaterial cells in Lagrangian and arbitrary Lagrangian–Eulerian
//!   hydrodynamics. Journal of Computational Physics, 276, 92-135.
class MultiMatProblemGasImpact {

  protected:
    using ncomp_t = tk::ctr::ncomp_t;
    using eq = tag::multimat;

  public:
    //! Evaluate analytical solution at (x,y,0) for all components
    static tk::SolutionFn::result_type
    solution( ncomp_t system, ncomp_t ncomp, tk::real x, tk::real y, tk::real,
              tk::real, int& );

    //! Compute and return source term for this problem
<<<<<<< HEAD
    static tk::MultiMatSrcFn::result_type
    src( ncomp_t, tk::real, tk::real, tk::real, tk::real,
         tk::real& r, tk::real& ru, tk::real& rv, tk::real& rw, tk::real& re )
    { r = ru = rv = rw = re = 0.0; }
=======
    static tk::SrcFn::result_type
    src( ncomp_t, ncomp_t ncomp, tk::real, tk::real, tk::real, tk::real ) {
      return std::vector< tk::real >( ncomp, 0.0 );
    }
>>>>>>> 310e2304

    //! Return field names to be output to file
    static std::vector< std::string > fieldNames( ncomp_t );

    //! Return field output going to file
    static std::vector< std::vector< tk::real > >
    fieldOutput( ncomp_t system,
                 ncomp_t ncomp,
                 ncomp_t offset,
                 std::size_t nunk,
                 tk::real,
                 tk::real /*V*/,
                 const std::vector< tk::real >& /*vol*/,
                 const std::array< std::vector< tk::real >, 3 >& /*coord*/,
                 tk::Fields& U,
                 const tk::Fields& P );

    //! Return names of integral variables to be output to diagnostics file
    static std::vector< std::string > names( ncomp_t );

    //! Return problem type
    static ctr::ProblemType type() noexcept
    { return ctr::ProblemType::GAS_IMPACT; }
};

} // inciter::

#endif // MultiMatProblemGasImpact_h<|MERGE_RESOLUTION|>--- conflicted
+++ resolved
@@ -43,17 +43,10 @@
               tk::real, int& );
 
     //! Compute and return source term for this problem
-<<<<<<< HEAD
     static tk::MultiMatSrcFn::result_type
     src( ncomp_t, tk::real, tk::real, tk::real, tk::real,
          tk::real& r, tk::real& ru, tk::real& rv, tk::real& rw, tk::real& re )
     { r = ru = rv = rw = re = 0.0; }
-=======
-    static tk::SrcFn::result_type
-    src( ncomp_t, ncomp_t ncomp, tk::real, tk::real, tk::real, tk::real ) {
-      return std::vector< tk::real >( ncomp, 0.0 );
-    }
->>>>>>> 310e2304
 
     //! Return field names to be output to file
     static std::vector< std::string > fieldNames( ncomp_t );
