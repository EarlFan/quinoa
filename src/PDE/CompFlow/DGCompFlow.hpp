--- conflicted
+++ resolved
@@ -276,14 +276,9 @@
       tk::surfInt( m_system, 1, m_offset, ndof, rdof, inpoel, coord,
                    fd, geoFace, rieflxfn, velfn, U, P, ndofel, R, riemannDeriv );
 
-      // compute source term intehrals
-<<<<<<< HEAD
-      tk::srcInt( m_system, m_offset, t, ndof, inpoel, coord, geoElem,
-                  Problem::src, ndofel, R );
-=======
-      tk::srcInt( m_system, m_ncomp, m_offset, t, ndof, fd.Esuel().size()/4,
+      // compute ptional source term
+      tk::srcInt( m_system, m_offset, t, ndof, fd.Esuel().size()/4,
                   inpoel, coord, geoElem, Problem::src, ndofel, R );
->>>>>>> bbea21b8
 
       if(ndof > 1)
         // compute volume integrals
