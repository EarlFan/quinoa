--- conflicted
+++ resolved
@@ -22,21 +22,13 @@
 #include "Exception.hpp"
 #include "Vector.hpp"
 #include "EoS/EoS.hpp"
-<<<<<<< HEAD
 #include "Mesh/Around.hpp"
 #include "Reconstruction.hpp"
-=======
 #include "ProblemCommon.hpp"
->>>>>>> a628f48f
 
 namespace inciter {
 
 extern ctr::InputDeck g_inputdeck;
-
-static constexpr tk::real muscl_eps = 1.0e-9;
-static constexpr tk::real muscl_const = 1.0/3.0;
-static constexpr tk::real muscl_m1 = 1.0 - muscl_const;
-static constexpr tk::real muscl_p1 = 1.0 + muscl_const;
 
 namespace cg {
 
