--- conflicted
+++ resolved
@@ -144,33 +144,19 @@
         g_inputdeck.get< tag::param, tag::compflow, tag::beta >()[e];
       const auto& p0 =
         g_inputdeck.get< tag::param, tag::compflow, tag::p0 >()[e];
-<<<<<<< HEAD
-	  // number of degree of freedom
-	  const std::size_t m_ndof = 
-		g_inputdeck.get< tag::discr, tag::ndof >();
-=======
       // number of degree of freedom
       const std::size_t ndof = 
         g_inputdeck.get< tag::discr, tag::ndof >();
->>>>>>> 17440b07
       // ratio of specific heats
       tk::real g =
         g_inputdeck.get< tag::param, tag::compflow, tag::gamma >()[e];
 
       std::vector< std::vector< tk::real > > out;
-<<<<<<< HEAD
-      const auto r  = U.extract( 0*m_ndof, offset );
-      const auto ru = U.extract( 1*m_ndof, offset );
-      const auto rv = U.extract( 2*m_ndof, offset );
-      const auto rw = U.extract( 3*m_ndof, offset );
-      const auto re = U.extract( 4*m_ndof, offset );
-=======
       const auto r  = U.extract( 0*ndof, offset );
       const auto ru = U.extract( 1*ndof, offset );
       const auto rv = U.extract( 2*ndof, offset );
       const auto rw = U.extract( 3*ndof, offset );
       const auto re = U.extract( 4*ndof, offset );
->>>>>>> 17440b07
 
       // mesh node coordinates
       const auto& x = coord[0];
