--- conflicted
+++ resolved
@@ -194,7 +194,6 @@
       // Set previously parsed command line
       get< tag::cmd >() = cl;
       // Default discretization parameters
-<<<<<<< HEAD
       get< tag::discr, tag::nstep >() =
          std::numeric_limits< kw::nstep::info::expect::type >::max();
       get< tag::discr, tag::term >() =
@@ -210,24 +209,8 @@
       get< tag::discr, tag::ndof >() = 1;
       get< tag::discr, tag::limiter >() = LimiterType::NOLIMITER;
       get< tag::discr, tag::cweight >() = 1.0;
-=======
-      set< tag::discr, tag::nstep >
-         ( std::numeric_limits< kw::nstep::info::expect::type >::max() );
-      set< tag::discr, tag::term >
-         ( std::numeric_limits< kw::term::info::expect::type >::max() );
-      set< tag::discr, tag::t0 >( 0.0 );
-      set< tag::discr, tag::dt >( 0.0 );
-      set< tag::discr, tag::cfl >( 0.0 );
-      set< tag::discr, tag::fct >( true );
-      set< tag::discr, tag::reorder >( false );
-      set< tag::discr, tag::ctau >( 1.0 );
-      set< tag::discr, tag::scheme >( SchemeType::DiagCG );
-      set< tag::discr, tag::flux >( FluxType::HLLC );
-      set< tag::discr, tag::ndof >( 1 );
-      set< tag::discr, tag::rdof >( 1 );
-      set< tag::discr, tag::limiter >( LimiterType::NOLIMITER );
-      set< tag::discr, tag::cweight >( 1.0 );
->>>>>>> ea23c987
+      get< tag::discr, tag::ndof >() = 1;
+      get< tag::discr, tag::rdof >() = 1;
       // Default field output file type
       get< tag::selected, tag::filetype >() = tk::ctr::FieldFileType::EXODUSII;
       // Default AMR settings
