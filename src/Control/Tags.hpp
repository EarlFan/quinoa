// *****************************************************************************
/*!
  \file      src/Control/Tags.hpp
  \copyright 2012-2015 J. Bakosi,
             2016-2018 Los Alamos National Security, LLC.,
             2019-2020 Triad National Security, LLC.
             All rights reserved. See the LICENSE file for details.
  \brief     Tags
  \details   Tags are unique types, used for metaprogramming.
*/
// *****************************************************************************
#ifndef Tags_h
#define Tags_h

#include <string>

//! Tags used as unique-type labels for compile-time code-generation
namespace tag {

struct low {};
struct high {};
struct io { static std::string name() { return "io"; } };
struct quiescence { static std::string name() { return "quiescence"; } };
struct trace { static std::string name() { return "trace"; } };
struct version { static std::string name() { return "version"; } };
struct license { static std::string name() { return "license"; } };
struct input { static std::string name() { return "input"; } };
struct output { static std::string name() { return "output"; } };
struct restart { static std::string name() { return "restart"; } };
struct diag { static std::string name() { return "diag"; } };
struct evalLB {};
struct seed { static std::string name() { return "seed"; } };
struct uniform_method {
  static std::string name() { return "uniform_method"; } };
struct gaussian_method {
  static std::string name() { return "gaussian_method"; } };
struct gaussianmv_method {
  static std::string name() { return "gaussianmv_method"; } };
struct gaussian { static std::string name() { return "gaussian"; } };
struct jointgaussian { static std::string name() { return "jointgaussian"; } };
struct beta_method { static std::string name() { return "beta_method"; } };
struct gamma_method { static std::string name() { return "gamma_method"; } };
struct rng { static std::string name() { return "rng"; } };
struct xminus { static std::string name() { return "xminus"; } };
struct xplus { static std::string name() { return "xplus"; } };
struct yminus { static std::string name() { return "yminus"; } };
struct yplus { static std::string name() { return "yplus"; } };
struct zminus { static std::string name() { return "zminus"; } };
struct zplus { static std::string name() { return "zplus"; } };
struct rngmkl { static std::string name() { return "rngmkl"; } };
struct rngsse { static std::string name() { return "rngsse"; } };
struct rng123 { static std::string name() { return "rng123"; } };
struct seqlen { static std::string name() { return "seqlen"; } };
struct verbose { static std::string name() { return "verbose"; } };
struct nonblocking { static std::string name() { return "nonblocking"; } };
struct benchmark { static std::string name() { return "benchmark"; } };
struct lboff {};
<<<<<<< HEAD
struct feedback {};
struct reorder {};
struct pelocal_reorder {};
struct operator_reorder {};
struct error {};
struct lbfreq {};
struct rsfreq {};
struct dtfreq {};
struct pdf {};
=======
struct feedback { static std::string name() { return "feedback"; } };
struct reorder { static std::string name() { return "reorder"; } };
struct error { static std::string name() { return "error"; } };
struct lbfreq { static std::string name() { return "lbfreq"; } };
struct rsfreq { static std::string name() { return "rsfreq"; } };
struct dtfreq { static std::string name() { return "dtfreq"; } };
struct pdf { static std::string name() { return "pdf"; } };
>>>>>>> 46e329e5
struct ordpdf {};
struct cenpdf {};
struct nchare {};
struct bounds {};
struct filetype { static std::string name() { return "filetype"; } };
struct pdfpolicy { static std::string name() { return "pdfpolicy"; } };
struct pdfctr { static std::string name() { return "pdfctr"; } };
struct pdfnames { static std::string name() { return "pdfnames"; } };
struct flformat { static std::string name() { return "flformat"; } };
struct prec { static std::string name() { return "precision"; } };
struct ordinary {};
struct central {};
struct binsize { static std::string name() { return "binsize"; } };
struct extent { static std::string name() { return "extent"; } };
struct dirichlet { static std::string name() { return "dirichlet"; } };
struct mixdirichlet { static std::string name() { return "mixdirichlet"; } };
struct gendir { static std::string name() { return "gendir"; } };
struct wrightfisher { static std::string name() { return "wrightfisher"; } };
struct p0 { static std::string name() { return "p0"; } };
struct beta { static std::string name() { return "beta"; } };
struct betax { static std::string name() { return "betax"; } };
struct betay { static std::string name() { return "betay"; } };
struct betaz { static std::string name() { return "betaz"; } };
struct r0 { static std::string name() { return "r0"; } };
struct ce { static std::string name() { return "ce"; } };
struct numfracbeta { static std::string name() { return "numfracbeta"; } };
struct massfracbeta { static std::string name() { return "massfracbeta"; } };
struct mixnumfracbeta {
  static std::string name() { return "mixnumfracbeta"; } };
struct mixmassfracbeta {
  static std::string name() { return "mixmassfracbeta"; } };
struct alpha { static std::string name() { return "alpha"; } };
struct gamma { static std::string name() { return "gamma"; } };
struct pstiff { static std::string name() { return "pstiff"; } };
struct spike { static std::string name() { return "spike"; } };
struct betapdf { static std::string name() { return "betapdf"; } };
struct hydrotimescales {
  static std::string name() { return "hydrotimescales"; } };
struct hydroproductions {
  static std::string name() { return "hydroproductions"; } };
struct diffeq { static std::string name() { return "diffeq"; } };
struct pde { static std::string name() { return "pde"; } };
struct pref { static std::string name() { return "pref"; } };
struct tolref { static std::string name() { return "tolref"; } };
struct ndofmax { static std::string name() { return "ndofmax"; } };
struct indicator{ static std::string name() { return "indicator"; } };
struct amr { static std::string name() { return "amr"; } };
struct tolderef { static std::string name() { return "tolderef"; } };
struct t0ref { static std::string name() { return "t0ref"; } };
struct dtref { static std::string name() { return "dtref"; } };
struct dtref_uniform { static std::string name() { return "dtref_uniform"; } };
struct partitioner { static std::string name() { return "partitioner"; } };
struct scheme { static std::string name() { return "scheme"; } };
struct initpolicy { static std::string name() { return "initpolicy"; } };
struct coeffpolicy { static std::string name() { return "coeffpolicy"; } };
struct montecarlo {};
struct nstep { static std::string name() { return "nstep"; } };
struct term { static std::string name() { return "term"; } };
struct t0 { static std::string name() { return "t0"; } };
struct dt { static std::string name() { return "dt"; } };
struct cfl { static std::string name() { return "cfl"; } };
struct fct { static std::string name() { return "fct"; } };
struct fctclip { static std::string name() { return "fctclip"; } };
struct sysfct { static std::string name() { return "sysfct"; } };
struct sysfctvar { static std::string name() { return "sysfctvar"; } };
struct fcteps { static std::string name() { return "fcteps"; } };
struct ctau { static std::string name() { return "ctau"; } };
struct npar { static std::string name() { return "npar"; } };
struct refined {};
struct matched {};
struct compatibility {};
struct bndint {};
struct part { static std::string name() { return "part"; } };
struct centroid {};
struct ncomp { static std::string name() { return "ncomp"; } };
struct nmat { static std::string name() { return "nmat"; } };
struct prelax { static std::string name() { return "prelax"; } };
struct prelax_timescale {
  static std::string name() { return "prelax_timescales"; } };
struct tty { static std::string name() { return "tty"; } };
struct dump {};
struct plot {};
struct glob {};
struct control { static std::string name() { return "control"; } };
struct stat { static std::string name() { return "stat"; } };
struct field { static std::string name() { return "field"; } };
struct atwood {};
struct b { static std::string name() { return "b"; } };
struct S { static std::string name() { return "S"; } };
struct kappa { static std::string name() { return "kappa"; } };
struct bprime { static std::string name() { return "bprime"; } };
struct kappaprime { static std::string name() { return "kappaprime"; } };
struct rho2 { static std::string name() { return "rho2"; } };
struct rho { static std::string name() { return "rho"; } };
struct mean_gradient { static std::string name() { return "mean_gradient"; } };
struct rcomma { static std::string name() { return "rcomma"; } };
struct r { static std::string name() { return "r"; } };
struct c { static std::string name() { return "c"; } };
struct c0 { static std::string name() { return "c0"; } };
struct gravity { static std::string name() { return "gravity"; } };
struct c1 {};
struct c2 {};
struct c3 { static std::string name() { return "c3"; } };
struct c4 { static std::string name() { return "c4"; } };
struct com1 { static std::string name() { return "com1"; } };
struct com2 { static std::string name() { return "com2"; } };
struct lambda { static std::string name() { return "lambda"; } };
struct sigmasq { static std::string name() { return "sigmasq"; } };
struct theta { static std::string name() { return "theta"; } };
struct mu { static std::string name() { return "mu"; } };
struct mean { static std::string name() { return "mean"; } };
struct cov { static std::string name() { return "cov"; } };
struct timescale { static std::string name() { return "timescale"; } };
struct depvar { static std::string name() { return "depvar"; } };
struct refvar { static std::string name() { return "refvar"; } };
struct virtualization {static std::string name() { return "virtualization"; }};
struct omega { static std::string name() { return "omega"; } };
struct slm { static std::string name() { return "slm"; } };
struct glm { static std::string name() { return "glm"; } };
struct diagou { static std::string name() { return "diagou"; } };
struct ou { static std::string name() { return "ou"; } };
struct skewnormal { static std::string name() { return "skewnormal"; } };
struct position { static std::string name() { return "position"; } };
struct dissipation { static std::string name() { return "dissipation"; } };
struct velocity { static std::string name() { return "velocity"; } };
struct variant { static std::string name() { return "variant"; } };
struct normalization { static std::string name() { return "normalization"; } };
struct mass {};
struct hydro {};
struct energy {};
struct mix {};
struct frequency {};
struct mixrate {};
struct title { static std::string name() { return "title"; } };
struct selected { static std::string name() { return "selected"; } };
struct discr { static std::string name() { return "discr"; } };
struct bc { static std::string name() { return "bc"; } };
struct farfield_pressure {
  static std::string name() { return "farfield_pressure"; } };
struct farfield_density {
  static std::string name() { return "farfield_density"; } };
struct farfield_velocity {
  static std::string name() { return "farfield_velocity"; } };
struct component { static std::string name() { return "component"; } };
struct interval { static std::string name() { return "interval"; } };
struct cmd { static std::string name() { return "cmd"; } };
struct param { static std::string name() { return "param"; } };
struct init { static std::string name() { return "init"; } };
struct solve { static std::string name() { return "solve"; } };
struct chare { static std::string name() { return "chare"; } };
struct battery { static std::string name() { return "battery"; } };
struct generator {};
struct help { static std::string name() { return "help"; } };
struct helpctr { static std::string name() { return "helpctr"; } };
struct helpkw {};
struct cmdinfo {};
struct ctrinfo {};
struct group { static std::string name() { return "group"; } };
struct esup {};
struct psup {};
struct gid {};
struct transport { static std::string name() { return "transport"; } };
struct compflow { static std::string name() { return "compflow"; } };
struct multimat { static std::string name() { return "multimat"; } };
struct problem { static std::string name() { return "problem"; } };
struct physics { static std::string name() { return "physics"; } };
struct diffusivity { static std::string name() { return "diffusivity"; } };
struct u0 { static std::string name() { return "u0"; } };
struct bcdir { static std::string name() { return "bcdir"; } };
struct bcsym { static std::string name() { return "bcsym"; } };
struct bcinlet { static std::string name() { return "bcinlet"; } };
struct bcoutlet { static std::string name() { return "bcoutlet"; } };
struct bccharacteristic {
  static std::string name() { return "bccharacteristic"; } };
struct bcextrapolate { static std::string name() { return "bcextrapolate"; } };
struct material {};
struct id { static std::string name() { return "id"; } };
struct position_id { static std::string name() { return "position_id"; } };
struct velocity_id { static std::string name() { return "velocity_id"; } };
struct dissipation_id {
  static std::string name() { return "dissipation_id"; } };
struct mixmassfracbeta_id {
  static std::string name() { return "mixmassfracbeta_id"; } };
struct edge { static std::string name() { return "edge"; } };
struct cv { static std::string name() { return "cv"; } };
struct k { static std::string name() { return "k"; } };
struct com {};
struct queried {};
struct responded {};
struct coord {};
struct refinserted {};
struct discinserted {};
struct disccreated {};
struct workinserted {};
struct distributed {};
struct load {};
struct bcast {};
struct elem {};
struct avecost {};
struct stdcost {};
struct flux { static std::string name() { return "flux"; } };
struct ndof{ static std::string name() { return "ndof"; } };
struct rdof{ static std::string name() { return "rdof"; } };
struct limiter { static std::string name() { return "limiter"; } };
struct cweight { static std::string name() { return "cweight"; } };
struct update {};
struct ch {};
struct pe {};
struct it {};
struct fn {};
struct time {};
struct ic { static std::string name() { return "ic"; } };
struct velocityic { static std::string name() { return "velocityic"; } };
struct densityic { static std::string name() { return "densityic"; } };
struct pressureic { static std::string name() { return "pressureic"; } };

struct BirthdaySpacings {};
struct Collision {};
struct RandomWalk1 {};
struct Gap {};
struct SimplePoker {};
struct CouponCollector {};
struct MaxOft {};
struct WeightDistrib {};
struct MatrixRank {};
struct HammingIndep {};
struct SerialOver {};
struct CollisionOver {};
struct ClosePairs {};
struct ClosePairsBitMatch {};
struct Run {};
struct Permutation {};
struct CollisionPermut {};
struct SampleProd {};
struct SampleMean {};
struct SampleCorr {};
struct AppearanceSpacings {};
struct SumCollector {};
struct Savir2 {};
struct GCD {};
struct LinearComp {};
struct LempelZiv {};
struct Fourier3 {};
struct LongestHeadRun {};
struct PeriodsInStrings {};
struct HammingWeight2 {};
struct HammingCorr {};
struct StringRun {};
struct AutoCorr {};

} // tag::

#endif // Tags_h<|MERGE_RESOLUTION|>--- conflicted
+++ resolved
@@ -55,25 +55,17 @@
 struct nonblocking { static std::string name() { return "nonblocking"; } };
 struct benchmark { static std::string name() { return "benchmark"; } };
 struct lboff {};
-<<<<<<< HEAD
-struct feedback {};
-struct reorder {};
-struct pelocal_reorder {};
-struct operator_reorder {};
-struct error {};
-struct lbfreq {};
-struct rsfreq {};
-struct dtfreq {};
-struct pdf {};
-=======
 struct feedback { static std::string name() { return "feedback"; } };
 struct reorder { static std::string name() { return "reorder"; } };
+struct pelocal_reorder {
+  static std::string name() { return "pelocal_reorder"; } };
+struct operator_reorder {
+  static std::string name() { return "operator_reorder"; } };
 struct error { static std::string name() { return "error"; } };
 struct lbfreq { static std::string name() { return "lbfreq"; } };
 struct rsfreq { static std::string name() { return "rsfreq"; } };
 struct dtfreq { static std::string name() { return "dtfreq"; } };
 struct pdf { static std::string name() { return "pdf"; } };
->>>>>>> 46e329e5
 struct ordpdf {};
 struct cenpdf {};
 struct nchare {};
