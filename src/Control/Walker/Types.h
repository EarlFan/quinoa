--- conflicted
+++ resolved
@@ -2,11 +2,7 @@
 /*!
   \file      src/Control/Walker/Types.h
   \author    J. Bakosi
-<<<<<<< HEAD
-  \date      Wed 15 Apr 2015 10:05:39 AM MDT
-=======
-  \date      Fri 17 Apr 2015 09:43:59 AM MDT
->>>>>>> c1398118
+  \date      Thu 30 Apr 2015 09:44:55 AM MDT
   \copyright 2012-2015, Jozsef Bakosi.
   \brief     Types for Walker's parsers
   \details   Types for Walker's parsers. This file defines the components of the
@@ -283,8 +279,8 @@
   tag::spike,      std::vector< std::vector< std::vector <
                       kw::spike::info::expect::type > > >,
   tag::rng,         std::vector< tk::ctr::RNGType >,
-  tag::initpolicy,  std::vector< tk::ctr::InitPolicyType >,
-  tag::coeffpolicy, std::vector< tk::ctr::CoeffPolicyType >
+  tag::initpolicy,  std::vector< ctr::InitPolicyType >,
+  tag::coeffpolicy, std::vector< ctr::CoeffPolicyType >
 >;
 
 //! Parameters storage
