--- conflicted
+++ resolved
@@ -2,11 +2,7 @@
 /*!
   \file      src/LinSys/LinSysMerger.h
   \author    J. Bakosi
-<<<<<<< HEAD
-  \date      Tue 19 Jul 2016 09:47:26 AM MDT
-=======
-  \date      Mon 25 Jul 2016 11:08:08 AM MDT
->>>>>>> 6e3def9d
+  \date      Tue 26 Jul 2016 07:08:29 AM MDT
   \copyright 2012-2015, Jozsef Bakosi, 2016, Los Alamos National Security, LLC.
   \brief     Charm++ chare linear system merger group to solve a linear system
   \details   Charm++ chare linear system merger group used to collect and
@@ -576,11 +572,7 @@
        if (m_oldbc.size() == m_bc.size()) {
          std::vector< std::size_t > b;
          for (const auto& c : m_oldbc)
-<<<<<<< HEAD
-           b.insert( end(b), begin(c.second), end(c.second) );
-=======
-           b.insert( end(b), c.second.begin(), c.second.end() );
->>>>>>> 6e3def9d
+           b.insert( end(b), c.second.cbegin(), c.second.cend() );
          signal2host_verifybc( m_host, b );
        }
     }
@@ -591,18 +583,13 @@
     //!   indicates whether the BC value is set at the given node by the user.
     //!   The size of the vectors is the number of PDEs integrated times the
     //!   number of scalar components in all PDEs.
-<<<<<<< HEAD
     void charebcval( const std::unordered_map< std::size_t,
-                             std::vector< std::pair< bool, tk::real > > > bcv )
-=======
-    void charebcval( std::unordered_map< std::size_t,
                        std::vector< std::pair< bool, tk::real > > >& bcv )
->>>>>>> 6e3def9d
     {
-      for (auto&& n : bcv) {
+      for (auto& n : bcv) {
         Assert( n.second.size() == m_ncomp, "The total number of scalar "
           "components does not equal that of set in the BC data structure." );
-        m_bcval[ n.first ] = std::move(n.second);
+        m_bcval[ n.first ] = n.second;
       }
       if (--m_nchbcval == 0) trigger_bcval_complete();
     }
@@ -629,8 +616,6 @@
       trigger_bcval_complete();
     }
 
-<<<<<<< HEAD
-=======
     //! Compute diagnostics (residuals) and contribute them back to host
     //! \details Diagnostics: L1 norm for all components
     void diagnostics() {
@@ -641,7 +626,6 @@
       signal2host_diag( m_host, diag );
     }
 
->>>>>>> 6e3def9d
   private:
     HostProxy m_host;           //!< Host proxy
     WorkerProxy m_worker;       //!< Worker proxy
