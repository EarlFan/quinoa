// *****************************************************************************
/*!
  \file      src/Base/Variant.h
<<<<<<< HEAD
  \copyright 2012-2015, J. Bakosi, 2016-2018, Los Alamos National Security, LLC.
  \brief     Helpers for operator operator[] using std::variant
  \details   Helpers for applying operator[] using std::variant.
=======
  \copyright 2012-2015 J. Bakosi,
             2016-2018 Los Alamos National Security, LLC.,
             2019 Triad National Security, LLC.
             All rights reserved. See the LICENSE file for details.
  \brief     Helpers for operator operator[] using boost::variant
  \details   Helpers for applying operator[] using boost::variant.
>>>>>>> 9d245fbc
*/
// *****************************************************************************
#ifndef Variant_h
#define Variant_h

#include <variant>

#include "NoWarning/charm++.h"

namespace tk {

//! Functor to dereference operator[] of chare proxy inside a variant
//! \details Since the chare array proxy is behind a variant, the returning
//!   element proxy from operator() is also a variant, defined by ProxyElem with
//!   a type depending on the input proxy, given by P, i.e., overloaded for all
//!   proxy types the variant supports.
template< class ProxyElem >
struct Idx {
  Idx( const CkArrayIndex1D& idx ) : x(idx) {}
  template< typename P >
    ProxyElem operator()( const P& p ) const { return p[x]; }
  CkArrayIndex1D x;
};

//! Function dereferencing operator[] of chare proxy inside variant
//! \param[in] proxy Chare array proxy inside a variant to dereference
//! \param[in] x Chare array element index
//! \return Chare array element proxy as a variant, defined by ProxyElem
//! \details The returning element proxy is a variant, depending on the input
//!   proxy.
//! \see inciter::Scheme, inciter::SchemeBase, or, e.g., DistFCT::apply() for
//!   client code.
template< class ProxyElem, class Proxy >
ProxyElem element( const Proxy& proxy, const CkArrayIndex1D& x ) {
  return std::visit( Idx<ProxyElem>(x), proxy );
}

} // tk::

#endif // Variant_h<|MERGE_RESOLUTION|>--- conflicted
+++ resolved
@@ -1,18 +1,12 @@
 // *****************************************************************************
 /*!
   \file      src/Base/Variant.h
-<<<<<<< HEAD
-  \copyright 2012-2015, J. Bakosi, 2016-2018, Los Alamos National Security, LLC.
-  \brief     Helpers for operator operator[] using std::variant
-  \details   Helpers for applying operator[] using std::variant.
-=======
   \copyright 2012-2015 J. Bakosi,
              2016-2018 Los Alamos National Security, LLC.,
              2019 Triad National Security, LLC.
              All rights reserved. See the LICENSE file for details.
-  \brief     Helpers for operator operator[] using boost::variant
-  \details   Helpers for applying operator[] using boost::variant.
->>>>>>> 9d245fbc
+  \brief     Helpers for operator operator[] using std::variant
+  \details   Helpers for applying operator[] using std::variant.
 */
 // *****************************************************************************
 #ifndef Variant_h
