// *****************************************************************************
/*!
  \file      src/Inciter/Discretization.cpp
  \copyright 2012-2015 J. Bakosi,
             2016-2018 Los Alamos National Security, LLC.,
             2019-2020 Triad National Security, LLC.
             All rights reserved. See the LICENSE file for details.
  \details   Data and functionality common to all discretization schemes
  \see       Discretization.h and Discretization.C for more info.
*/
// *****************************************************************************

#include "Tags.hpp"
#include "Reorder.hpp"
#include "Vector.hpp"
#include "DerivedData.hpp"
#include "Discretization.hpp"
#include "MeshWriter.hpp"
#include "Inciter/InputDeck/InputDeck.hpp"
#include "Inciter/Options/Scheme.hpp"
#include "Print.hpp"
#include "Around.hpp"

namespace inciter {

static CkReduction::reducerType PDFMerger;
extern ctr::InputDeck g_inputdeck;

} // inciter::

using inciter::Discretization;

Discretization::Discretization(
  const CProxy_DistFCT& fctproxy,
  const CProxy_Transporter& transporter,
  const tk::CProxy_MeshWriter& meshwriter,
  const std::vector< std::size_t >& ginpoel,
  const tk::UnsMesh::CoordMap& coordmap,
  const std::map< int, std::unordered_set< std::size_t > >& msum,
  int nc ) :
  m_nchare( nc ),
  m_it( 0 ),
  m_itr( 0 ),
  m_itf( 0 ),
  m_initial( 1.0 ),
  m_t( g_inputdeck.get< tag::discr, tag::t0 >() ),
  m_lastDumpTime( -std::numeric_limits< tk::real >::max() ),  
  m_dt( g_inputdeck.get< tag::discr, tag::dt >() ),
  m_nvol( 0 ),
  m_fct( fctproxy ),
  m_transporter( transporter ),
  m_meshwriter( meshwriter ),
  m_el( tk::global2local( ginpoel ) ),     // fills m_inpoel, m_gid, m_lid
  m_coord( setCoord( coordmap ) ),
  m_meshvol( 0.0 ),
  m_v( m_gid.size(), 0.0 ),
  m_vol( m_gid.size(), 0.0 ),
  m_volc(),
  m_bid(),
  m_timer(),
  m_refined( 0 ),
  m_prevstatus( std::chrono::high_resolution_clock::now() )
// *****************************************************************************
//  Constructor
//! \param[in] fctproxy Distributed FCT proxy
//! \param[in] transporter Host (Transporter) proxy
//! \param[in] meshwriter Mesh writer proxy
//! \param[in] ginpoel Vector of mesh element connectivity owned (global IDs)
//! \param[in] coordmap Coordinates of mesh nodes and their global IDs
//! \param[in] msum Global mesh node IDs associated to chare IDs bordering the
//!   mesh chunk we operate on
//! \param[in] nc Total number of Discretization chares
// *****************************************************************************
{
  Assert( !ginpoel.empty(), "No elements assigned to Discretization chare" );
  Assert( tk::positiveJacobians( m_inpoel, m_coord ),
          "Jacobian in input mesh to Discretization non-positive" );
  Assert( tk::conforming( m_inpoel, m_coord ),
          "Input mesh to Discretization not conforming" );

  // Convert neighbor nodes to vectors from sets
  for (const auto& [ neighborchare, sharednodes ] : msum) {
    auto& v = m_msum[ neighborchare ];
    v.insert( end(v), begin(sharednodes), end(sharednodes) );
  }

  // Get ready for computing/communicating nodal volumes
  startvol();

  // Count the number of mesh nodes at which we receive data from other chares
  // and compute map associating boundary-chare node ID to global node ID
  std::vector< std::size_t > c( tk::sumvalsize( m_msum ) );
  std::size_t j = 0;
  for (const auto& n : m_msum) for (auto i : n.second) c[j++] = i;
  tk::unique( c );
  m_bid = tk::assignLid( c );

  // Insert DistFCT chare array element if FCT is needed. Note that even if FCT
  // is configured false in the input deck, at this point, we still need the FCT
  // object as FCT is still being performed, only its results are ignored.
  const auto sch = g_inputdeck.get< tag::discr, tag::scheme >();
  const auto nprop = g_inputdeck.get< tag::component >().nprop();
  if (sch == ctr::SchemeType::DiagCG)
    m_fct[ thisIndex ].insert( m_nchare, m_gid.size(), nprop,
                               m_msum, m_bid, m_lid, m_inpoel );

  contribute( CkCallback(CkReductionTarget(Transporter,disccreated),
              m_transporter) );
}

void
Discretization::resizePostAMR(
  const tk::UnsMesh::Chunk& chunk,
  const tk::UnsMesh::Coords& coord,
  const std::unordered_map< int, std::vector< std::size_t > >& msum )
// *****************************************************************************
//  Resize mesh data structures (e.g., after mesh refinement)
//! \param[in] chunk New mesh chunk (connectivity and global<->local id maps)
//! \param[in] coord New mesh node coordinates
//! \param[in] msum New node communication map
// *****************************************************************************
{
  m_el = chunk;         // updates m_inpoel, m_gid, m_lid
  m_coord = coord;      // update mesh node coordinates
  m_msum = msum;        // update node communication map

  // Generate local ids for new chare boundary global ids
  std::size_t lid = m_bid.size();
  for (const auto& [ neighborchare, sharednodes ] : m_msum)
    for (auto g : sharednodes)
      if (m_bid.find( g ) == end(m_bid))
        m_bid[ g ] = lid++;

  // Clear receive buffer that will be used for collecting nodal volumes
  m_volc.clear();

  // Set flag that indicates that we are during time stepping
  m_initial = 0.0;

  // Update mesh volume
  std::fill( begin(m_vol), end(m_vol), 0.0 );
  m_vol.resize( m_gid.size(), 0.0 );
}

void
Discretization::startvol()
// *****************************************************************************
//  Get ready for (re-)computing/communicating nodal volumes
// *****************************************************************************
{
  m_nvol = 0;
  thisProxy[ thisIndex ].wait4vol();
}

void
Discretization::registerReducers()
// *****************************************************************************
//  Configure Charm++ reduction types
//!  \details Since this is a [initnode] routine, see the .ci file, the
//!   Charm++ runtime system executes the routine exactly once on every
//!   logical node early on in the Charm++ init sequence. Must be static as
//!   it is called without an object. See also: Section "Initializations at
//!   Program Startup" at in the Charm++ manual
//!   http://charm.cs.illinois.edu/manuals/html/charm++/manual.html.
// *****************************************************************************
{
  PDFMerger = CkReduction::addReducer( tk::mergeUniPDFs );
}

tk::UnsMesh::Coords
Discretization::setCoord( const tk::UnsMesh::CoordMap& coordmap )
// *****************************************************************************
// Set mesh coordinates based on coordinates map
// *****************************************************************************
{
  Assert( coordmap.size() == m_gid.size(), "Size mismatch" );
  Assert( coordmap.size() == m_lid.size(), "Size mismatch" );

  tk::UnsMesh::Coords coord;
  coord[0].resize( coordmap.size() );
  coord[1].resize( coordmap.size() );
  coord[2].resize( coordmap.size() );

  for (const auto& [ gid, coords ] : coordmap) {
    auto i = tk::cref_find( m_lid, gid );
    coord[0][i] = coords[0];
    coord[1][i] = coords[1];
    coord[2][i] = coords[2];
  }

  return coord;
}

void
Discretization::remap(
  const std::unordered_map< std::size_t, std::size_t >& map )
// *****************************************************************************
//  Remap mesh data based on new local ids
//! \param[in] map Mapping of old->new local ids
// *****************************************************************************
{
  // Remap connectivity containing local IDs
  for (auto& l : m_inpoel) l = tk::cref_find(map,l);

  // Remap global->local id map
  for (auto& [g,l] : m_lid) l = tk::cref_find(map,l);

  // Remap global->local id map
  auto maxid = std::numeric_limits< std::size_t >::max();
  std::vector< std::size_t > newgid( m_gid.size(), maxid );
  for (const auto& [o,n] : map) newgid[n] = m_gid[o];
  m_gid = std::move( newgid );

  Assert( std::all_of( m_gid.cbegin(), m_gid.cend(),
            [=](std::size_t i){ return i < maxid; } ),
          "Not all gid have been remapped" );

  // Remap nodal volumes (with contributions along chare-boundaries)
  std::vector< tk::real > newvol( m_vol.size(), 0.0 );
  for (const auto& [o,n] : map) newvol[n] = m_vol[o];
  m_vol = std::move( newvol );

  // Remap nodal volumes (without contributions along chare-boundaries)
  std::vector< tk::real > newv( m_v.size(), 0.0 );
  for (const auto& [o,n] : map) newv[n] = m_v[o];
  m_v = std::move( newv );

  // Remap locations of node coordinates
  tk::UnsMesh::Coords newcoord;
  auto npoin = m_coord[0].size();
  newcoord[0].resize( npoin );
  newcoord[1].resize( npoin );
  newcoord[2].resize( npoin );
  for (const auto& [o,n] : map) {
    newcoord[0][n] = m_coord[0][o];
    newcoord[1][n] = m_coord[1][o];
    newcoord[2][n] = m_coord[2][o];
  }
  m_coord = std::move( newcoord );
}

void
Discretization::setRefiner( const CProxy_Refiner& ref )
// *****************************************************************************
//  Set Refiner Charm++ proxy
//! \param[in] ref Incoming refiner proxy to store
// *****************************************************************************
{
  m_refiner = ref;
}

void
Discretization::vol()
// *****************************************************************************
// Sum mesh volumes to nodes, start communicating them on chare-boundaries
// *****************************************************************************
{
  const auto& x = m_coord[0];
  const auto& y = m_coord[1];
  const auto& z = m_coord[2];

  // Compute nodal volumes on our chunk of the mesh
  for (std::size_t e=0; e<m_inpoel.size()/4; ++e) {
    const std::array< std::size_t, 4 > N{{ m_inpoel[e*4+0], m_inpoel[e*4+1],
                                           m_inpoel[e*4+2], m_inpoel[e*4+3] }};
    // compute element Jacobi determinant * 5/120 = element volume / 4
    const std::array< tk::real, 3 >
      ba{{ x[N[1]]-x[N[0]], y[N[1]]-y[N[0]], z[N[1]]-z[N[0]] }},
      ca{{ x[N[2]]-x[N[0]], y[N[2]]-y[N[0]], z[N[2]]-z[N[0]] }},
      da{{ x[N[3]]-x[N[0]], y[N[3]]-y[N[0]], z[N[3]]-z[N[0]] }};
    const auto J = tk::triple( ba, ca, da ) * 5.0 / 120.0;
    ErrChk( J > 0, "Element Jacobian non-positive: PE:" +
                   std::to_string(CkMyPe()) + ", node IDs: " +
                   std::to_string(m_gid[N[0]]) + ',' +
                   std::to_string(m_gid[N[1]]) + ',' +
                   std::to_string(m_gid[N[2]]) + ',' +
                   std::to_string(m_gid[N[3]]) + ", coords: (" +
                   std::to_string(x[N[0]]) + ", " +
                   std::to_string(y[N[0]]) + ", " +
                   std::to_string(z[N[0]]) + "), (" +
                   std::to_string(x[N[1]]) + ", " +
                   std::to_string(y[N[1]]) + ", " +
                   std::to_string(z[N[1]]) + "), (" +
                   std::to_string(x[N[2]]) + ", " +
                   std::to_string(y[N[2]]) + ", " +
                   std::to_string(z[N[2]]) + "), (" +
                   std::to_string(x[N[3]]) + ", " +
                   std::to_string(y[N[3]]) + ", " +
                   std::to_string(z[N[3]]) + ')' );
    // scatter add V/4 to nodes
    for (std::size_t j=0; j<4; ++j) m_vol[N[j]] += J;
  }

  // Store nodal volumes without contributions from other chares on
  // chare-boundaries
  m_v = m_vol;

  // Send our nodal volume contributions to neighbor chares
  if (m_msum.empty())
   totalvol();
  else
    for (const auto& [ neighborchare, sharednodes ] : m_msum) {
      std::vector< tk::real > v( sharednodes.size() );
      std::size_t j = 0;
      for (auto i : sharednodes) v[ j++ ] = m_vol[ tk::cref_find(m_lid,i) ];
      thisProxy[ neighborchare ].comvol( sharednodes, v );
    }

  ownvol_complete();
}

void
Discretization::comvol( const std::vector< std::size_t >& gid,
                        const std::vector< tk::real >& nodevol )
// *****************************************************************************
//  Receive nodal volumes on chare-boundaries
//! \param[in] gid Global mesh node IDs at which we receive volume contributions
//! \param[in] nodevol Partial sums of nodal volume contributions to
//!    chare-boundary nodes
//! \details This function receives contributions to m_vol, which stores the
//!   nodal volumes. While m_vol stores own contributions, m_volc collects the
//!   neighbor chare contributions during communication. This way work on m_vol
//!   and m_volc is overlapped. The contributions are applied in totalvol().
// *****************************************************************************
{
  Assert( nodevol.size() == gid.size(), "Size mismatch" );

  for (std::size_t i=0; i<gid.size(); ++i)
    m_volc[ gid[i] ] += nodevol[i];

  if (++m_nvol == m_msum.size()) {
    m_nvol = 0;
    comvol_complete();
  }
}

void
Discretization::totalvol()
// *****************************************************************************
// Sum mesh volumes and contribute own mesh volume to total volume
// *****************************************************************************
{
  // Applied received contributions to nodal volumes
  for (const auto& [gid, vol] : m_volc)
    m_vol[ tk::cref_find(m_lid,gid) ] += vol;

  // Clear receive buffer
  tk::destroy(m_volc);

  // Sum mesh volume to host
  std::vector< tk::real > tvol{ 0.0, m_initial };
  for (auto v : m_v) tvol[0] += v;
  contribute( tvol, CkReduction::sum_double,
    CkCallback(CkReductionTarget(Transporter,totalvol), m_transporter) );
}

void
Discretization::stat( tk::real mesh_volume )
// *****************************************************************************
// Compute mesh cell statistics
//! \param[in] mesh_volume Total mesh volume
// *****************************************************************************
{
  // Store total mesh volume
  m_meshvol = mesh_volume;

  const auto& x = m_coord[0];
  const auto& y = m_coord[1];
  const auto& z = m_coord[2];

  auto MIN = -std::numeric_limits< tk::real >::max();
  auto MAX = std::numeric_limits< tk::real >::max();
  std::vector< tk::real > min{ MAX, MAX, MAX };
  std::vector< tk::real > max{ MIN, MIN, MIN };
  std::vector< tk::real > sum{ 0.0, 0.0, 0.0, 0.0, 0.0, 0.0 };
  tk::UniPDF edgePDF( 1e-4 );
  tk::UniPDF volPDF( 1e-4 );
  tk::UniPDF ntetPDF( 1e-4 );

  // Compute edge length statistics
  // Note that while the min and max edge lengths are independent of the number
  // of CPUs (by the time they are aggregated across all chares), the sum of
  // the edge lengths and the edge length PDF are not. This is because the
  // edges on the chare-boundary are counted multiple times and we
  // conscientiously do not make an effort to precisely compute this, because
  // that would require communication and more complex logic. Since these
  // statistics are intended as simple average diagnostics, we ignore these
  // small differences. For reproducible average edge lengths and edge length
  // PDFs, run the mesh in serial.
  auto psup = tk::genPsup( m_inpoel, 4, tk::genEsup(m_inpoel,4) );
  for (std::size_t p=0; p<m_gid.size(); ++p)
    for (auto i : tk::Around(psup,p)) {
       const auto dx = x[ i ] - x[ p ];
       const auto dy = y[ i ] - y[ p ];
       const auto dz = z[ i ] - z[ p ];
       const auto length = std::sqrt( dx*dx + dy*dy + dz*dz );
       if (length < min[0]) min[0] = length;
       if (length > max[0]) max[0] = length;
       sum[0] += 1.0;
       sum[1] += length;
       edgePDF.add( length );
    }

  // Compute mesh cell volume statistics
  for (std::size_t e=0; e<m_inpoel.size()/4; ++e) {
    const std::array< std::size_t, 4 > N{{ m_inpoel[e*4+0], m_inpoel[e*4+1],
                                           m_inpoel[e*4+2], m_inpoel[e*4+3] }};
    const std::array< tk::real, 3 >
      ba{{ x[N[1]]-x[N[0]], y[N[1]]-y[N[0]], z[N[1]]-z[N[0]] }},
      ca{{ x[N[2]]-x[N[0]], y[N[2]]-y[N[0]], z[N[2]]-z[N[0]] }},
      da{{ x[N[3]]-x[N[0]], y[N[3]]-y[N[0]], z[N[3]]-z[N[0]] }};
    const auto L = std::cbrt( tk::triple( ba, ca, da ) / 6.0 );
    if (L < min[1]) min[1] = L;
    if (L > max[1]) max[1] = L;
    sum[2] += 1.0;
    sum[3] += L;
    volPDF.add( L );
  }

  // Contribute stats of number of tetrahedra (ntets)
  sum[4] = 1.0;
  min[2] = max[2] = sum[5] = m_inpoel.size() / 4;
  ntetPDF.add( min[2] );

  // Contribute to mesh statistics across all Discretization chares
  contribute( min, CkReduction::min_double,
    CkCallback(CkReductionTarget(Transporter,minstat), m_transporter) );
  contribute( max, CkReduction::max_double,
    CkCallback(CkReductionTarget(Transporter,maxstat), m_transporter) );
  contribute( sum, CkReduction::sum_double,
    CkCallback(CkReductionTarget(Transporter,sumstat), m_transporter) );

  // Serialize PDFs to raw stream
  auto stream = tk::serialize( { edgePDF, volPDF, ntetPDF } );
  // Create Charm++ callback function for reduction of PDFs with
  // Transporter::pdfstat() as the final target where the results will appear.
  CkCallback cb( CkIndex_Transporter::pdfstat(nullptr), m_transporter );
  // Contribute serialized PDF of partial sums to host via Charm++ reduction
  contribute( stream.first, stream.second.get(), PDFMerger, cb );
}

void
Discretization::write(
  const std::vector< std::size_t >& inpoel,
  const tk::UnsMesh::Coords& coord,
  const std::map< int, std::vector< std::size_t > >& bface,
  const std::map< int, std::vector< std::size_t > >& bnode,
  const std::vector< std::size_t >& triinpoel,
  const std::vector< std::string>& elemfieldnames,
  const std::vector< std::string>& nodefieldnames,
  const std::vector< std::vector< tk::real > >& elemfields,
  const std::vector< std::vector< tk::real > >& nodefields,
  CkCallback c )
// *****************************************************************************
//  Output mesh and fields data (solution dump) to file(s)
//! \param[in] inpoel Mesh connectivity for the mesh chunk to be written
//! \param[in] coord Node coordinates of the mesh chunk to be written
//! \param[in] bface Map of boundary-face lists mapped to corresponding side set
//!   ids for this mesh chunk
//! \param[in] bnode Map of boundary-node lists mapped to corresponding side set
//!   ids for this mesh chunk
//! \param[in] triinpoel Interconnectivity of points and boundary-face in this
//!   mesh chunk
//! \param[in] elemfieldnames Names of element fields to be output to file
//! \param[in] nodefieldnames Names of node fields to be output to file
//! \param[in] elemfields Field data in mesh elements to output to file
//! \param[in] nodefields Field data in mesh node to output to file
//! \param[in] c Function to continue with after the write
//! \details Since m_meshwriter is a Charm++ chare group, it never migrates and
//!   an instance is guaranteed on every PE. We index the first PE on every
//!   logical compute node. In Charm++'s non-SMP mode, a node is the same as a
//!   PE, so the index is the same as CkMyPe(). In SMP mode the index is the
//!   first PE on every logical node. In non-SMP mode this yields one or more
//!   output files per PE with zero or non-zero virtualization, respectively. If
//!   there are multiple chares on a PE, the writes are serialized per PE, since
//!   only a single entry method call can be executed at any given time. In SMP
//!   mode, still the same number of files are output (one per chare), but the
//!   output is serialized through the first PE of each compute node. In SMP
//!   mode, channeling multiple files via a single PE on each node is required
//!   by NetCDF and HDF5, as well as ExodusII, since none of these libraries are
//!   thread-safe.
// *****************************************************************************
{
  // If the previous iteration refined (or moved) the mesh or this is called
  // before the first time step, we also output the mesh.
  bool meshoutput = m_itf == 0 ? true : false;

  auto eps = std::numeric_limits< tk::real >::epsilon();
  bool fieldoutput = false;

  // Output field data only if there is no dump at this physical time yet
  if (std::abs(m_lastDumpTime - m_t) > eps ) {
    m_lastDumpTime = m_t;
    ++m_itf;
    fieldoutput = true;
  }

  m_meshwriter[ CkNodeFirst( CkMyNode() ) ].
    write( meshoutput, fieldoutput, m_itr, m_itf, m_t, thisIndex,
           g_inputdeck.get< tag::cmd, tag::io, tag::output >(),
           inpoel, coord, bface, bnode, triinpoel, elemfieldnames,
           nodefieldnames, elemfields, nodefields, c );
}

std::unordered_map< int, std::unordered_set< std::size_t > >
Discretization::msumset() const
// *****************************************************************************
// Return chare-node adjacency map as sets
//! \return Chare-node adjacency map that holds sets instead of vectors
// *****************************************************************************
{
  std::unordered_map< int, std::unordered_set< std::size_t > > m;
  for (const auto& [ neighborchare, sharednodes ] : m_msum)
    m[ neighborchare ].insert( begin(sharednodes), end(sharednodes) );

  Assert( m.find( thisIndex ) == m.cend(),
          "Chare-node adjacency map should not contain data for own chare ID" );

  return m;
}

void
Discretization::setdt( tk::real newdt )
// *****************************************************************************
// Set time step size
//! \param[in] newdt Size of the new time step
// *****************************************************************************
{
  m_dt = newdt;

  // Truncate the size of last time step
  const auto term = g_inputdeck.get< tag::discr, tag::term >();
  if (m_t+m_dt > term) m_dt = term - m_t;
}

void
Discretization::next()
// *****************************************************************************
// Prepare for next step
// *****************************************************************************
{
  ++m_it;
  m_t += m_dt;
}

void
Discretization::grindZero()
// *****************************************************************************
//  Zero grind-time
// *****************************************************************************
{
  m_prevstatus = std::chrono::high_resolution_clock::now();

  if (thisIndex == 0) {
    const auto verbose = g_inputdeck.get< tag::cmd, tag::verbose >();
    tk::Print print( verbose ? std::cout : std::clog );
    print.diag( "Starting time stepping" );
  }
}

void
Discretization::status()
// *****************************************************************************
// Output one-liner status report
// *****************************************************************************
{
  // Query after how many time steps user wants TTY dump
  const auto tty = g_inputdeck.get< tag::interval, tag::tty >();

  // estimate grind time (taken between this and the previous time step)
  using std::chrono::duration_cast;
  using ms = std::chrono::milliseconds;
  using clock = std::chrono::high_resolution_clock;
  auto grind_time = duration_cast< ms >(clock::now() - m_prevstatus).count();
  m_prevstatus = clock::now();

  if (thisIndex==0 && !(m_it%tty)) {

    const auto eps = std::numeric_limits< tk::real >::epsilon();
    const auto term = g_inputdeck.get< tag::discr, tag::term >();
    const auto t0 = g_inputdeck.get< tag::discr, tag::t0 >();
    const auto nstep = g_inputdeck.get< tag::discr, tag::nstep >();
    const auto field = g_inputdeck.get< tag::interval,tag::field >();
    const auto diag = g_inputdeck.get< tag::interval, tag::diag >();
    const auto lbfreq = g_inputdeck.get< tag::cmd, tag::lbfreq >();
    const auto rsfreq = g_inputdeck.get< tag::cmd, tag::rsfreq >();
    const auto verbose = g_inputdeck.get< tag::cmd, tag::verbose >();
    const auto benchmark = g_inputdeck.get< tag::cmd, tag::benchmark >();

    // estimate time elapsed and time for accomplishment
    tk::Timer::Watch ete, eta;
    m_timer.eta( term-t0, m_t-t0, nstep, m_it, ete, eta );
 
<<<<<<< HEAD
    tk::Print print( verbose ? std::cout : std::clog );
=======
    // estimate grind time (taken between this and the previous status line
    // measurement) in milliseconds
    using std::chrono::duration_cast;
    using ms = std::chrono::milliseconds;
    using clock = std::chrono::high_resolution_clock;
    auto grind_time = duration_cast< ms >( clock::now() - m_prevstatus ).count();
    m_prevstatus = clock::now();

    tk::Print print( tk::inciter_executable() + "_screen.log",
                     verbose ? std::cout : std::clog,
                     std::ios_base::app );
>>>>>>> 8f875f85
 
    // Output one-liner
    print << std::setfill(' ') << std::setw(8) << m_it << "  "
          << std::scientific << std::setprecision(6)
          << std::setw(12) << m_t << "  "
          << m_dt << "  "
          << std::setfill('0')
          << std::setw(3) << ete.hrs.count() << ":"
          << std::setw(2) << ete.min.count() << ":"
          << std::setw(2) << ete.sec.count() << "  "
          << std::setw(3) << eta.hrs.count() << ":"
          << std::setw(2) << eta.min.count() << ":"
          << std::setw(2) << eta.sec.count() << "  "
          << std::scientific << std::setprecision(6) << std::setfill(' ')
          << std::setw(9) << grind_time << "  ";

    // Determin if this is the last time step
    bool finish = not (std::fabs(m_t-term) > eps && m_it < nstep);

    // Augment one-liner status with output indicators
    if (!benchmark && !(m_it % field)) print << 'f';
    if (!(m_it % diag)) print << 'd';
    if (m_refined) print << 'h';
    if (!(m_it % lbfreq) && !finish) print << 'l';
    if (!benchmark && (!(m_it % rsfreq) || finish)) print << 'r';
  
    print << std::endl;
  }
}

#include "NoWarning/discretization.def.h"<|MERGE_RESOLUTION|>--- conflicted
+++ resolved
@@ -591,21 +591,9 @@
     tk::Timer::Watch ete, eta;
     m_timer.eta( term-t0, m_t-t0, nstep, m_it, ete, eta );
  
-<<<<<<< HEAD
-    tk::Print print( verbose ? std::cout : std::clog );
-=======
-    // estimate grind time (taken between this and the previous status line
-    // measurement) in milliseconds
-    using std::chrono::duration_cast;
-    using ms = std::chrono::milliseconds;
-    using clock = std::chrono::high_resolution_clock;
-    auto grind_time = duration_cast< ms >( clock::now() - m_prevstatus ).count();
-    m_prevstatus = clock::now();
-
     tk::Print print( tk::inciter_executable() + "_screen.log",
                      verbose ? std::cout : std::clog,
                      std::ios_base::app );
->>>>>>> 8f875f85
  
     // Output one-liner
     print << std::setfill(' ') << std::setw(8) << m_it << "  "
