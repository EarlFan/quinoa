// *****************************************************************************
/*!
  \file      src/Inciter/Discretization.cpp
  \copyright 2012-2015 J. Bakosi,
             2016-2018 Los Alamos National Security, LLC.,
             2019 Triad National Security, LLC.
             All rights reserved. See the LICENSE file for details.
  \details   Data and functionality common to all discretization schemes
  \see       Discretization.h and Discretization.C for more info.
*/
// *****************************************************************************

#include "Tags.hpp"
#include "Reorder.hpp"
#include "Vector.hpp"
#include "DerivedData.hpp"
#include "Discretization.hpp"
#include "MeshWriter.hpp"
#include "Inciter/InputDeck/InputDeck.hpp"
#include "Inciter/Options/Scheme.hpp"
#include "Print.hpp"
#include "Around.hpp"

namespace inciter {

static CkReduction::reducerType PDFMerger;
extern ctr::InputDeck g_inputdeck;

} // inciter::

using inciter::Discretization;

Discretization::Discretization(
  const CProxy_DistFCT& fctproxy,
  const CProxy_Transporter& transporter,
  const tk::CProxy_MeshWriter& meshwriter,
  const std::vector< std::size_t >& ginpoel,
  const tk::UnsMesh::CoordMap& coordmap,
  const std::map< int, std::unordered_set< std::size_t > >& msum,
  int nc ) :
  m_nchare( nc ),
  m_it( 0 ),
  m_itr( 0 ),
  m_itf( 0 ),
  m_initial( 1.0 ),
  m_t( g_inputdeck.get< tag::discr, tag::t0 >() ),
  m_lastDumpTime( -std::numeric_limits< tk::real >::max() ),  
  m_dt( g_inputdeck.get< tag::discr, tag::dt >() ),
  m_nvol( 0 ),
  m_fct( fctproxy ),
  m_transporter( transporter ),
  m_meshwriter( meshwriter ),
  m_el( tk::global2local( ginpoel ) ),     // fills m_inpoel, m_gid, m_lid
  m_coord( setCoord( coordmap ) ),
  m_psup( tk::genPsup( m_inpoel, 4, tk::genEsup(m_inpoel,4) ) ),
  m_meshvol( 0.0 ),
  m_v( m_gid.size(), 0.0 ),
  m_vol( m_gid.size(), 0.0 ),
  m_volc(),
  m_bid(),
  m_timer(),
  m_refined( 0 )
// *****************************************************************************
//  Constructor
//! \param[in] fctproxy Distributed FCT proxy
//! \param[in] transporter Host (Transporter) proxy
//! \param[in] meshwriter Mesh writer proxy
//! \param[in] ginpoel Vector of mesh element connectivity owned (global IDs)
//! \param[in] coordmap Coordinates of mesh nodes and their global IDs
//! \param[in] msum Global mesh node IDs associated to chare IDs bordering the
//!   mesh chunk we operate on
//! \param[in] nc Total number of Discretization chares
// *****************************************************************************
{
  Assert( !ginpoel.empty(), "No elements assigned to Discretization chare" );
  Assert( tk::positiveJacobians( m_inpoel, m_coord ),
          "Jacobian in input mesh to Discretization non-positive" );
  Assert( tk::conforming( m_inpoel, m_coord ),
          "Input mesh to Discretization not conforming" );
  Assert( m_psup.second.size()-1 == m_gid.size(),
          "Number of mesh points and number of global IDs unequal" );

  // Convert neighbor nodes to vectors from sets
  for (const auto& [ neighborchare, sharednodes ] : msum) {
    auto& v = m_msum[ neighborchare ];
    v.insert( end(v), begin(sharednodes), end(sharednodes) );
  }

  // Get ready for computing/communicating nodal volumes
  startvol();

  // Count the number of mesh nodes at which we receive data from other chares
  // and compute map associating boundary-chare node ID associated to global ID
  std::vector< std::size_t > c( tk::sumvalsize( m_msum ) );
  std::size_t j = 0;
  for (const auto& n : m_msum) for (auto i : n.second) c[j++] = i;
  tk::unique( c );
  m_bid = tk::assignLid( c );

  // Insert DistFCT chare array element if FCT is needed. Note that even if FCT
  // is configured false in the input deck, at this point, we still need the FCT
  // object as FCT is still being performed, only its results are ignored.
  const auto sch = g_inputdeck.get< tag::discr, tag::scheme >();
  const auto nprop = g_inputdeck.get< tag::component >().nprop();
  if (sch == ctr::SchemeType::DiagCG)
    m_fct[ thisIndex ].insert( m_nchare, m_gid.size(), nprop,
                               m_msum, m_bid, m_lid, m_inpoel );

  contribute( CkCallback(CkReductionTarget(Transporter,disccreated),
              m_transporter) );
}

void
Discretization::resizePostAMR(
  const tk::UnsMesh::Chunk& chunk,
  const tk::UnsMesh::Coords& coord,
  const std::unordered_map< int, std::vector< std::size_t > >& msum )
// *****************************************************************************
//  Resize mesh data structures (e.g., after mesh refinement)
//! \param[in] chunk New mesh chunk (connectivity and global<->local id maps)
//! \param[in] coord New mesh node coordinates
//! \param[in] msum New node communication map
// *****************************************************************************
{
  m_el = chunk;         // updates m_inpoel, m_gid, m_lid
  m_coord = coord;      // update mesh node coordinates
  m_msum = msum;        // update node communication map

  // Generate local ids for new chare boundary global ids
  std::size_t lid = m_bid.size();
  for (const auto& [ neighborchare, sharednodes ] : m_msum)
    for (auto g : sharednodes)
      if (m_bid.find( g ) == end(m_bid))
        m_bid[ g ] = lid++;

  // Clear receive buffer that will be used for collecting nodal volumes
  m_volc.clear();

  // Set flag that indicates that we are during time stepping
  m_initial = 0.0;

  // Update mesh volume
  std::fill( begin(m_vol), end(m_vol), 0.0 );
  m_vol.resize( m_gid.size(), 0.0 );
}

void
Discretization::startvol()
// *****************************************************************************
//  Get ready for (re-)computing/communicating nodal volumes
// *****************************************************************************
{
  m_nvol = 0;
  thisProxy[ thisIndex ].wait4vol();
}

void
Discretization::registerReducers()
// *****************************************************************************
//  Configure Charm++ reduction types
//!  \details Since this is a [initnode] routine, see the .ci file, the
//!   Charm++ runtime system executes the routine exactly once on every
//!   logical node early on in the Charm++ init sequence. Must be static as
//!   it is called without an object. See also: Section "Initializations at
//!   Program Startup" at in the Charm++ manual
//!   http://charm.cs.illinois.edu/manuals/html/charm++/manual.html.
// *****************************************************************************
{
  PDFMerger = CkReduction::addReducer( tk::mergeUniPDFs );
}

tk::UnsMesh::Coords
Discretization::setCoord( const tk::UnsMesh::CoordMap& coordmap )
// *****************************************************************************
// Set mesh coordinates based on coordinates map
// *****************************************************************************
{
  Assert( coordmap.size() == m_gid.size(), "Size mismatch" );
  Assert( coordmap.size() == m_lid.size(), "Size mismatch" );

  tk::UnsMesh::Coords coord;
  coord[0].resize( coordmap.size() );
  coord[1].resize( coordmap.size() );
  coord[2].resize( coordmap.size() );

  for (const auto& [ gid, coords ] : coordmap) {
    auto i = tk::cref_find( m_lid, gid );
    coord[0][i] = coords[0];
    coord[1][i] = coords[1];
    coord[2][i] = coords[2];
  }

  return coord;
}

void
Discretization::setRefiner( const CProxy_Refiner& ref )
// *****************************************************************************
//  Set Refiner Charm++ proxy
//! \param[in] ref Incoming refiner proxy to store
// *****************************************************************************
{
  m_refiner = ref;
}

void
Discretization::vol()
// *****************************************************************************
// Sum mesh volumes to nodes, start communicating them on chare-boundaries
// *****************************************************************************
{
  const auto& x = m_coord[0];
  const auto& y = m_coord[1];
  const auto& z = m_coord[2];

  // Compute nodal volumes on our chunk of the mesh
  for (std::size_t e=0; e<m_inpoel.size()/4; ++e) {
    const std::array< std::size_t, 4 > N{{ m_inpoel[e*4+0], m_inpoel[e*4+1],
                                           m_inpoel[e*4+2], m_inpoel[e*4+3] }};
    // compute element Jacobi determinant * 5/120 = element volume / 4
    const std::array< tk::real, 3 >
      ba{{ x[N[1]]-x[N[0]], y[N[1]]-y[N[0]], z[N[1]]-z[N[0]] }},
      ca{{ x[N[2]]-x[N[0]], y[N[2]]-y[N[0]], z[N[2]]-z[N[0]] }},
      da{{ x[N[3]]-x[N[0]], y[N[3]]-y[N[0]], z[N[3]]-z[N[0]] }};
    const auto J = tk::triple( ba, ca, da ) * 5.0 / 120.0;
    ErrChk( J > 0, "Element Jacobian non-positive: PE:" +
                   std::to_string(CkMyPe()) + ", node IDs: " +
                   std::to_string(m_gid[N[0]]) + ',' +
                   std::to_string(m_gid[N[1]]) + ',' +
                   std::to_string(m_gid[N[2]]) + ',' +
                   std::to_string(m_gid[N[3]]) + ", coords: (" +
                   std::to_string(x[N[0]]) + ", " +
                   std::to_string(y[N[0]]) + ", " +
                   std::to_string(z[N[0]]) + "), (" +
                   std::to_string(x[N[1]]) + ", " +
                   std::to_string(y[N[1]]) + ", " +
                   std::to_string(z[N[1]]) + "), (" +
                   std::to_string(x[N[2]]) + ", " +
                   std::to_string(y[N[2]]) + ", " +
                   std::to_string(z[N[2]]) + "), (" +
                   std::to_string(x[N[3]]) + ", " +
                   std::to_string(y[N[3]]) + ", " +
                   std::to_string(z[N[3]]) + ')' );
    // scatter add V/4 to nodes
    for (std::size_t j=0; j<4; ++j) m_vol[N[j]] += J;
  }

  // Store nodal volumes without contributions from other chares on
  // chare-boundaries
  m_v = m_vol;

  // Send our nodal volume contributions to neighbor chares
  if (m_msum.empty())
   totalvol();
  else
    for (const auto& [ neighborchare, sharednodes ] : m_msum) {
      std::vector< tk::real > v( sharednodes.size() );
      std::size_t j = 0;
      for (auto i : sharednodes) v[ j++ ] = m_vol[ tk::cref_find(m_lid,i) ];
      thisProxy[ neighborchare ].comvol( sharednodes, v );
    }

  ownvol_complete();
}

void
Discretization::comvol( const std::vector< std::size_t >& gid,
                        const std::vector< tk::real >& nodevol )
// *****************************************************************************
//  Receive nodal volumes on chare-boundaries
//! \param[in] gid Global mesh node IDs at which we receive volume contributions
//! \param[in] nodevol Partial sums of nodal volume contributions to
//!    chare-boundary nodes
//! \details This function receives contributions to m_vol, which stores the
//!   nodal volumes. While m_vol stores own contributions, m_volc collects the
//!   neighbor chare contributions during communication. This way work on m_vol
//!   and m_volc is overlapped. The contributions are applied in totalvol().
// *****************************************************************************
{
  Assert( nodevol.size() == gid.size(), "Size mismatch" );

  for (std::size_t i=0; i<gid.size(); ++i)
    m_volc[ gid[i] ] += nodevol[i];

  if (++m_nvol == m_msum.size()) {
    m_nvol = 0;
    comvol_complete();
  }
}

void
Discretization::totalvol()
// *****************************************************************************
// Sum mesh volumes and contribute own mesh volume to total volume
// *****************************************************************************
{
<<<<<<< HEAD
  // Combine own and communicated contributions of nodal volumes
  for (const auto& [ gid, bid ] : m_bid) {
    auto lid = tk::cref_find( m_lid, gid );
    m_vol[ lid ] += m_volc[ bid ];
  }
=======
  // Applied received contributions to nodal volumes
  for (const auto& v : m_volc)
    m_vol[ tk::cref_find(m_lid,v.first) ] += v.second;

  // Clear receive buffer
  tk::destroy(m_volc);
>>>>>>> cbc1c7d9

  // Sum mesh volume to host
  std::vector< tk::real > tvol{ 0.0, m_initial };
  for (auto v : m_v) tvol[0] += v;
  contribute( tvol, CkReduction::sum_double,
    CkCallback(CkReductionTarget(Transporter,totalvol), m_transporter) );
}

void
Discretization::stat( tk::real mesh_volume )
// *****************************************************************************
// Compute mesh cell statistics
//! \param[in] mesh_volume Total mesh volume
// *****************************************************************************
{
  // Store total mesh volume
  m_meshvol = mesh_volume;

  const auto& x = m_coord[0];
  const auto& y = m_coord[1];
  const auto& z = m_coord[2];

  auto MIN = -std::numeric_limits< tk::real >::max();
  auto MAX = std::numeric_limits< tk::real >::max();
  std::vector< tk::real > min{ MAX, MAX, MAX };
  std::vector< tk::real > max{ MIN, MIN, MIN };
  std::vector< tk::real > sum{ 0.0, 0.0, 0.0, 0.0, 0.0, 0.0 };
  tk::UniPDF edgePDF( 1e-4 );
  tk::UniPDF volPDF( 1e-4 );
  tk::UniPDF ntetPDF( 1e-4 );

  // Compute edge length statistics
  // Note that while the min and max edge lengths are independent of the number
  // of CPUs (by the time they are aggregated across all chares), the sum of
  // the edge lengths and the edge length PDF are not. This is because the
  // edges on the chare-boundary are counted multiple times and we
  // conscientiously do not make an effort to precisely compute this, because
  // that would require communication and more complex logic. Since these
  // statistics are intended as simple average diagnostics, we ignore these
  // small differences. For reproducible average edge lengths and edge length
  // PDFs, run the mesh in serial.
  for (std::size_t p=0; p<m_gid.size(); ++p)
    for (auto i : tk::Around(m_psup,p)) {
       const auto dx = x[ i ] - x[ p ];
       const auto dy = y[ i ] - y[ p ];
       const auto dz = z[ i ] - z[ p ];
       const auto length = std::sqrt( dx*dx + dy*dy + dz*dz );
       if (length < min[0]) min[0] = length;
       if (length > max[0]) max[0] = length;
       sum[0] += 1.0;
       sum[1] += length;
       edgePDF.add( length );
    }

  // Compute mesh cell volume statistics
  for (std::size_t e=0; e<m_inpoel.size()/4; ++e) {
    const std::array< std::size_t, 4 > N{{ m_inpoel[e*4+0], m_inpoel[e*4+1],
                                           m_inpoel[e*4+2], m_inpoel[e*4+3] }};
    const std::array< tk::real, 3 >
      ba{{ x[N[1]]-x[N[0]], y[N[1]]-y[N[0]], z[N[1]]-z[N[0]] }},
      ca{{ x[N[2]]-x[N[0]], y[N[2]]-y[N[0]], z[N[2]]-z[N[0]] }},
      da{{ x[N[3]]-x[N[0]], y[N[3]]-y[N[0]], z[N[3]]-z[N[0]] }};
    const auto L = std::cbrt( tk::triple( ba, ca, da ) / 6.0 );
    if (L < min[1]) min[1] = L;
    if (L > max[1]) max[1] = L;
    sum[2] += 1.0;
    sum[3] += L;
    volPDF.add( L );
  }

  // Contribute stats of number of tetrahedra (ntets)
  sum[4] = 1.0;
  min[2] = max[2] = sum[5] = m_inpoel.size() / 4;
  ntetPDF.add( min[2] );

  // Contribute to mesh statistics across all Discretization chares
  contribute( min, CkReduction::min_double,
    CkCallback(CkReductionTarget(Transporter,minstat), m_transporter) );
  contribute( max, CkReduction::max_double,
    CkCallback(CkReductionTarget(Transporter,maxstat), m_transporter) );
  contribute( sum, CkReduction::sum_double,
    CkCallback(CkReductionTarget(Transporter,sumstat), m_transporter) );

  // Serialize PDFs to raw stream
  auto stream = tk::serialize( { edgePDF, volPDF, ntetPDF } );
  // Create Charm++ callback function for reduction of PDFs with
  // Transporter::pdfstat() as the final target where the results will appear.
  CkCallback cb( CkIndex_Transporter::pdfstat(nullptr), m_transporter );
  // Contribute serialized PDF of partial sums to host via Charm++ reduction
  contribute( stream.first, stream.second.get(), PDFMerger, cb );
}

void
Discretization::write(
  const std::vector< std::size_t >& inpoel,
  const tk::UnsMesh::Coords& coord,
  const std::map< int, std::vector< std::size_t > >& bface,
  const std::map< int, std::vector< std::size_t > >& bnode,
  const std::vector< std::size_t >& triinpoel,
  const std::vector< std::string>& elemfieldnames,
  const std::vector< std::string>& nodefieldnames,
  const std::vector< std::vector< tk::real > >& elemfields,
  const std::vector< std::vector< tk::real > >& nodefields,
  CkCallback c )
// *****************************************************************************
//  Output mesh and fields data (solution dump) to file(s)
//! \param[in] inpoel Mesh connectivity for the mesh chunk to be written
//! \param[in] coord Node coordinates of the mesh chunk to be written
//! \param[in] bface Map of boundary-face lists mapped to corresponding side set
//!   ids for this mesh chunk
//! \param[in] bnode Map of boundary-node lists mapped to corresponding side set
//!   ids for this mesh chunk
//! \param[in] triinpoel Interconnectivity of points and boundary-face in this
//!   mesh chunk
//! \param[in] elemfieldnames Names of element fields to be output to file
//! \param[in] nodefieldnames Names of node fields to be output to file
//! \param[in] elemfields Field data in mesh elements to output to file
//! \param[in] nodefields Field data in mesh node to output to file
//! \param[in] c Function to continue with after the write
//! \details Since m_meshwriter is a Charm++ chare group, it never migrates and
//!   an instance is guaranteed on every PE. We index the first PE on every
//!   logical compute node. In Charm++'s non-SMP mode, a node is the same as a
//!   PE, so the index is the same as CkMyPe(). In SMP mode the index is the
//!   first PE on every logical node. In non-SMP mode this yields one or more
//!   output files per PE with zero or non-zero virtualization, respectively. If
//!   there are multiple chares on a PE, the writes are serialized per PE, since
//!   only a single entry method call can be executed at any given time. In SMP
//!   mode, still the same number of files are output (one per chare), but the
//!   output is serialized through the first PE of each compute node. In SMP
//!   mode, channeling multiple files via a single PE on each node is required
//!   by NetCDF and HDF5, as well as ExodusII, since none of these libraries are
//!   thread-safe.
// *****************************************************************************
{
  // If the previous iteration refined (or moved) the mesh or this is called
  // before the first time step, we also output the mesh.
  bool meshoutput = m_itf == 0 ? true : false;

  auto eps = std::numeric_limits< tk::real >::epsilon();
  bool fieldoutput = false;

  // Output field data only if there is no dump at this physical time yet
  if (std::abs(m_lastDumpTime - m_t) > eps ) {
    m_lastDumpTime = m_t;
    ++m_itf;
    fieldoutput = true;
  }

  m_meshwriter[ CkNodeFirst( CkMyNode() ) ].
    write( meshoutput, fieldoutput, m_itr, m_itf, m_t, thisIndex,
           g_inputdeck.get< tag::cmd, tag::io, tag::output >(),
           inpoel, coord, bface, bnode, triinpoel, elemfieldnames,
           nodefieldnames, elemfields, nodefields, c );
}

std::unordered_map< int, std::unordered_set< std::size_t > >
Discretization::msumset() const
// *****************************************************************************
// Return chare-node adjacency map as sets
//! \return Chare-node adjacency map that holds sets instead of vectors
// *****************************************************************************
{
  std::unordered_map< int, std::unordered_set< std::size_t > > m;
  for (const auto& [ neighborchare, sharednodes ] : m_msum)
    m[ neighborchare ].insert( begin(sharednodes), end(sharednodes) );

  Assert( m.find( thisIndex ) == m.cend(),
          "Chare-node adjacency map should not contain data for own chare ID" );

  return m;
}

void
Discretization::setdt( tk::real newdt )
// *****************************************************************************
// Set time step size
//! \param[in] newdt Size of the new time step
// *****************************************************************************
{
  m_dt = newdt;

  // Truncate the size of last time step
  const auto term = g_inputdeck.get< tag::discr, tag::term >();
  if (m_t+m_dt > term) m_dt = term - m_t;
}

void
Discretization::next()
// *****************************************************************************
// Prepare for next step
// *****************************************************************************
{
  ++m_it;
  m_t += m_dt;
}

void
Discretization::status()
// *****************************************************************************
// Output one-liner status report
// *****************************************************************************
{
  // Query after how many time steps user wants TTY dump
  const auto tty = g_inputdeck.get< tag::interval, tag::tty >();

  if (thisIndex==0 && !(m_it%tty)) {

    const auto term = g_inputdeck.get< tag::discr, tag::term >();
    const auto t0 = g_inputdeck.get< tag::discr, tag::t0 >();
    const auto nstep = g_inputdeck.get< tag::discr, tag::nstep >();
    const auto field = g_inputdeck.get< tag::interval,tag::field >();
    const auto diag = g_inputdeck.get< tag::interval, tag::diag >();
    const auto verbose = g_inputdeck.get< tag::cmd, tag::verbose >();

    // estimate time elapsed and time for accomplishment
    tk::Timer::Watch ete, eta;
    m_timer.eta( term-t0, m_t-t0, nstep, m_it, ete, eta );
 
    tk::Print print( verbose ? std::cout : std::clog );
 
    // Output one-liner
    print << std::setfill(' ') << std::setw(8) << m_it << "  "
          << std::scientific << std::setprecision(6)
          << std::setw(12) << m_t << "  "
          << m_dt << "  "
          << std::setfill('0')
          << std::setw(3) << ete.hrs.count() << ":"
          << std::setw(2) << ete.min.count() << ":"
          << std::setw(2) << ete.sec.count() << "  "
          << std::setw(3) << eta.hrs.count() << ":"
          << std::setw(2) << eta.min.count() << ":"
          << std::setw(2) << eta.sec.count() << "  ";
  
    // Augment one-liner with output indicators
    if (!(m_it % field)) print << 'f';
    if (!(m_it % diag)) print << 'd';
    if (m_refined) print << 'h';
  
    print << std::endl;
  }
}

#include "NoWarning/discretization.def.h"<|MERGE_RESOLUTION|>--- conflicted
+++ resolved
@@ -294,20 +294,12 @@
 // Sum mesh volumes and contribute own mesh volume to total volume
 // *****************************************************************************
 {
-<<<<<<< HEAD
-  // Combine own and communicated contributions of nodal volumes
-  for (const auto& [ gid, bid ] : m_bid) {
-    auto lid = tk::cref_find( m_lid, gid );
-    m_vol[ lid ] += m_volc[ bid ];
-  }
-=======
   // Applied received contributions to nodal volumes
-  for (const auto& v : m_volc)
-    m_vol[ tk::cref_find(m_lid,v.first) ] += v.second;
+  for (const auto& [gid, vol] : m_volc)
+    m_vol[ tk::cref_find(m_lid,gid) ] += vol;
 
   // Clear receive buffer
   tk::destroy(m_volc);
->>>>>>> cbc1c7d9
 
   // Sum mesh volume to host
   std::vector< tk::real > tvol{ 0.0, m_initial };
