--- conflicted
+++ resolved
@@ -91,9 +91,6 @@
 
   // Size communication buffers
   resizeComm();
-
-  // Signal the runtime system that the workers have been created
-  solver.ckLocalBranch()->created();
 }
 
 void
@@ -117,12 +114,9 @@
 
   // Zero communication buffers
   for (auto& b : m_lhsc) std::fill( begin(b), end(b), 0.0 );
-<<<<<<< HEAD
 
   // Signal the runtime system that the workers have been created
   contribute(CkCallback(CkReductionTarget(Transporter,comfinal), d->Tr()));
-=======
->>>>>>> bab36f50
 }
 
 void
