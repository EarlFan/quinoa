// *****************************************************************************
/*!
  \file      src/Inciter/Transporter.cpp
  \copyright 2012-2015 J. Bakosi,
             2016-2018 Los Alamos National Security, LLC.,
             2019 Triad National Security, LLC.
             All rights reserved. See the LICENSE file for details.
  \brief     Transporter drives the time integration of transport equations
  \details   Transporter drives the time integration of transport equations.
    The implementation uses the Charm++ runtime system and is fully asynchronous,
    overlapping computation, communication as well as I/O. The algorithm
    utilizes the structured dagger (SDAG) Charm++ functionality. The high-level
    overview of the algorithm structure and how it interfaces with Charm++ is
    discussed in the Charm++ interface file src/Inciter/transporter.ci.
*/
// *****************************************************************************

#include <string>
#include <iostream>
#include <cstddef>
#include <unordered_set>
#include <limits>
#include <cmath>

#include "Macro.hpp"
#include "Transporter.hpp"
#include "Fields.hpp"
#include "PDEStack.hpp"
#include "UniPDF.hpp"
#include "PDFWriter.hpp"
#include "ContainerUtil.hpp"
#include "LoadDistributor.hpp"
#include "MeshReader.hpp"
#include "Inciter/InputDeck/InputDeck.hpp"
#include "NodeDiagnostics.hpp"
#include "ElemDiagnostics.hpp"
#include "DiagWriter.hpp"
#include "Callback.hpp"

#include "NoWarning/inciter.decl.h"
#include "NoWarning/partitioner.decl.h"

extern CProxy_Main mainProxy;

namespace inciter {

extern ctr::InputDeck g_inputdeck;
extern ctr::InputDeck g_inputdeck_defaults;
extern std::vector< CGPDE > g_cgpde;
extern std::vector< DGPDE > g_dgpde;

}

using inciter::Transporter;

Transporter::Transporter() :
  m_print( g_inputdeck.get<tag::cmd,tag::verbose>() ? std::cout : std::clog ),
  m_nchare( 0 ),
  m_ncit( 0 ),
  m_nt0refit( 0 ),
  m_ndtrefit( 0 ),
  m_scheme( g_inputdeck.get< tag::discr, tag::scheme >() ),
  m_partitioner(),
  m_refiner(),
  m_meshwriter(),
  m_sorter(),
  m_nelem( 0 ),
  m_npoin_larger( 0 ),
  m_meshvol( 0.0 ),
  m_minstat( {{ 0.0, 0.0, 0.0 }} ),
  m_maxstat( {{ 0.0, 0.0, 0.0 }} ),
  m_avgstat( {{ 0.0, 0.0, 0.0 }} ),
  m_timer(),
  m_progMesh( m_print, g_inputdeck.get< tag::cmd, tag::feedback >(),
              {{ "p", "d", "r", "b", "c", "m", "r" }},
              {{ "partition", "distribute", "refine", "bnd", "comm", "mask",
                  "reorder" }} ),
  m_progWork( m_print, g_inputdeck.get< tag::cmd, tag::feedback >(),
              {{ "c", "b", "f", "g", "a" }},
              {{ "create", "bndface", "comfac", "ghost", "adj" }} )
// *****************************************************************************
//  Constructor
// *****************************************************************************
{
  m_print.part( "Factory" );

  // Print out info data layout
  m_print.list( "Unknowns data layout (CMake: FIELD_DATA_LAYOUT)",
                std::list< std::string >{ tk::Fields::layout() } );

  // Re-create partial differential equations stack for output
  PDEStack stack;

  // Print out information on PDE factories
  m_print.eqlegend();
  m_print.eqlist( "Registered PDEs using continuous Galerkin (CG) methods",
                  stack.cgfactory(), stack.cgntypes() );
  m_print.eqlist( "Registered PDEs using discontinuous Galerkin (DG) methods",
                  stack.dgfactory(), stack.dgntypes() );
  m_print.endpart();

  // Print out information on problem
  m_print.part( "Problem" );

  // Print out info on problem title
  if ( !g_inputdeck.get< tag::title >().empty() )
    m_print.title( g_inputdeck.get< tag::title >() );

  // Print out info on settings of selected partial differential equations
  m_print.pdes( "Partial differential equations integrated", stack.info() );

  const auto nstep = g_inputdeck.get< tag::discr, tag::nstep >();
  const auto t0 = g_inputdeck.get< tag::discr, tag::t0 >();
  const auto term = g_inputdeck.get< tag::discr, tag::term >();
  const auto constdt = g_inputdeck.get< tag::discr, tag::dt >();
  const auto cfl = g_inputdeck.get< tag::discr, tag::cfl >();
  const auto scheme = g_inputdeck.get< tag::discr, tag::scheme >();

  // Print discretization parameters
  m_print.section( "Discretization parameters" );
  m_print.Item< ctr::Scheme, tag::discr, tag::scheme >();

  if (scheme == ctr::SchemeType::DiagCG) {
    auto fct = g_inputdeck.get< tag::discr, tag::fct >();
    m_print.item( "Flux-corrected transport (FCT)", fct );
    if (fct)
      m_print.item( "FCT mass diffusion coeff",
                    g_inputdeck.get< tag::discr, tag::ctau >() );
  } else if (scheme == ctr::SchemeType::DG || scheme == ctr::SchemeType::DGP1 ||
             scheme == ctr::SchemeType::DGP2 || scheme == ctr::SchemeType::PDG)
  {
    m_print.Item< ctr::Flux, tag::discr, tag::flux >();
  }
  m_print.item( "PE-locality mesh reordering",
                g_inputdeck.get< tag::discr, tag::reorder >() );
  m_print.item( "Number of time steps", nstep );
  m_print.item( "Start time", t0 );
  m_print.item( "Terminate time", term );

  if (std::abs(constdt - g_inputdeck_defaults.get< tag::discr, tag::dt >()) >
        std::numeric_limits< tk::real >::epsilon())
    m_print.item( "Constant time step size", constdt );
  else if (std::abs(cfl - g_inputdeck_defaults.get< tag::discr, tag::cfl >()) >
             std::numeric_limits< tk::real >::epsilon())
    m_print.item( "CFL coefficient", cfl );

  // Print out adaptive mesh refinement configuration
  const auto amr = g_inputdeck.get< tag::amr, tag::amr >();
  if (amr) {
    m_print.section( "Mesh refinement (h-ref)" );
    m_print.refvar( g_inputdeck.get< tag::amr, tag::refvar >(),
                    g_inputdeck.get< tag::amr, tag::id >() );
    m_print.Item< ctr::AMRError, tag::amr, tag::error >();
    auto t0ref = g_inputdeck.get< tag::amr, tag::t0ref >();
    m_print.item( "Refinement at t<0 (t0ref)", t0ref );
    if (t0ref) {
      const auto& initref = g_inputdeck.get< tag::amr, tag::init >();
      m_print.item( "Initial refinement steps", initref.size() );
      m_print.ItemVec< ctr::AMRInitial >( initref );
      m_print.edgeref( g_inputdeck.get< tag::amr, tag::edge >() );

      auto rmax =
        std::numeric_limits< kw::amr_xminus::info::expect::type >::max();
      auto eps =
        std::numeric_limits< kw::amr_xminus::info::expect::type >::epsilon();
     
      auto xminus = g_inputdeck.get< tag::amr, tag::xminus >();
      if (std::abs( xminus - rmax ) > eps)
        m_print.item( "Initial refinement x-", xminus );
      auto xplus = g_inputdeck.get< tag::amr, tag::xplus >();
      if (std::abs( xplus - rmax ) > eps)
        m_print.item( "Initial refinement x+", xplus );

      auto yminus = g_inputdeck.get< tag::amr, tag::yminus >();
      if (std::abs( yminus - rmax ) > eps)
        m_print.item( "Initial refinement y-", yminus );
      auto yplus = g_inputdeck.get< tag::amr, tag::yplus >();
      if (std::abs( yplus - rmax ) > eps)
        m_print.item( "Initial refinement y+", yplus );

      auto zminus = g_inputdeck.get< tag::amr, tag::zminus >();
      if (std::abs( zminus - rmax ) > eps)
        m_print.item( "Initial refinement z-", zminus );
      auto zplus = g_inputdeck.get< tag::amr, tag::zplus >();
      if (std::abs( zplus - rmax ) > eps)
        m_print.item( "Initial refinement z+", zplus );
    }
    auto dtref = g_inputdeck.get< tag::amr, tag::dtref >();
    m_print.item( "Refinement at t>0 (dtref)", dtref );
    if (dtref) {
      auto dtfreq = g_inputdeck.get< tag::amr, tag::dtfreq >();
      m_print.item( "Mesh refinement frequency, t>0", dtfreq );
      m_print.item( "Uniform-only mesh refinement, t>0",
                    g_inputdeck.get< tag::amr, tag::dtref_uniform >() );
    }
  }

  // If the desired max number of time steps is larger than zero, and the
  // termination time is larger than the initial time, and the constant time
  // step size (if that is used) is smaller than the duration of the time to be
  // simulated, we have work to do, otherwise, finish right away. If a constant
  // dt is not used, that part of the logic is always true as the default
  // constdt is zero, see inciter::ctr::InputDeck::InputDeck().
  if ( nstep != 0 && term > t0 && constdt < term-t0 ) {

    // Enable SDAG waits for collecting mesh statistics
    thisProxy.wait4stat();

    // Print I/O filenames
    m_print.section( "Output filenames" );
    m_print.item( "Field", g_inputdeck.get< tag::cmd, tag::io, tag::output >()
                           + ".<chareid>" );
    m_print.item( "Diagnostics",
                  g_inputdeck.get< tag::cmd, tag::io, tag::diag >() );

    // Print output intervals
    m_print.section( "Output intervals" );
    m_print.item( "TTY", g_inputdeck.get< tag::interval, tag::tty>() );
    m_print.item( "Field", g_inputdeck.get< tag::interval, tag::field >() );
    m_print.item( "Diagnostics", g_inputdeck.get< tag::interval, tag::diag >() );
    m_print.endsubsection();

    // Configure and write diagnostics file header
    diagHeader();

    // Create mesh partitioner AND boundary condition object group
    createPartitioner();

  } else finish();      // stop if no time stepping requested
}

void
Transporter::createPartitioner()
// *****************************************************************************
// Create mesh partitioner AND boundary conditions group
// *****************************************************************************
{
  // Create mesh reader for reading side sets from file
  tk::MeshReader mr( g_inputdeck.get< tag::cmd, tag::io, tag::input >() );

  std::map< int, std::vector< std::size_t > > bface;
  std::map< int, std::vector< std::size_t > > faces;
  std::map< int, std::vector< std::size_t > > bnode;

  // Read boundary (side set) data from input file
  const auto scheme = g_inputdeck.get< tag::discr, tag::scheme >();
  const auto centering = ctr::Scheme().centering( scheme );
  if (centering == tk::Centering::ELEM) {
    // Read boundary-face connectivity on side sets
    mr.readSidesetFaces( bface, faces );
    // Verify boundarty condition (BC) side sets used exist in mesh file
    matchBCs( g_dgpde, bface );
  } else if (centering == tk::Centering::NODE) {
    // Read node lists on side sets
    bnode = mr.readSidesetNodes();
    // Verify boundarty condition (BC) side sets used exist in mesh file
    matchBCs( g_cgpde, bnode );
  }

  // Create partitioner callbacks (order matters)
  tk::PartitionerCallback cbp {{
      CkCallback( CkReductionTarget(Transporter,load), thisProxy )
    , CkCallback( CkReductionTarget(Transporter,distributed), thisProxy )
    , CkCallback( CkReductionTarget(Transporter,refinserted), thisProxy )
    , CkCallback( CkReductionTarget(Transporter,refined), thisProxy )
  }};

  // Create refiner callbacks (order matters)
  tk::RefinerCallback cbr {{
      CkCallback( CkReductionTarget(Transporter,edges), thisProxy )
    , CkCallback( CkReductionTarget(Transporter,compatibility), thisProxy )
    , CkCallback( CkReductionTarget(Transporter,bndint), thisProxy )
    , CkCallback( CkReductionTarget(Transporter,matched), thisProxy )
    , CkCallback( CkReductionTarget(Transporter,refined), thisProxy )
  }};

  // Create sorter callbacks (order matters)
  tk::SorterCallback cbs {{
      CkCallback( CkReductionTarget(Transporter,queried), thisProxy )
    , CkCallback( CkReductionTarget(Transporter,responded), thisProxy )
    , CkCallback( CkReductionTarget(Transporter,discinserted), thisProxy )
    , CkCallback( CkReductionTarget(Transporter,workinserted), thisProxy )
  }};

  // Start timer measuring preparation of the mesh for partitioning
  m_timer[ TimerTag::MESH_READ ];

  // Create mesh partitioner Charm++ chare group and start preparing mesh
  m_print.diag( "Reading mesh" );

  // Create empty mesh sorter Charm++ chare array (bound to workers)
  m_sorter = CProxy_Sorter::ckNew( m_scheme.arrayoptions() );

  // Create empty mesh refiner chare array (bound to workers)
  m_refiner = CProxy_Refiner::ckNew( m_scheme.arrayoptions() );

  // Create MeshWriter chare group
  m_meshwriter = tk::CProxy_MeshWriter::ckNew(
                    g_inputdeck.get< tag::selected, tag::filetype >(),
                    centering,
                    g_inputdeck.get< tag::cmd, tag::benchmark >() );

  // Create mesh partitioner Charm++ chare nodegroup
  m_partitioner =
    CProxy_Partitioner::ckNew( cbp, cbr, cbs, thisProxy, m_refiner, m_sorter,
                               m_meshwriter, m_scheme, bface, faces, bnode );
}

void
Transporter::load( std::size_t nelem, std::size_t npoin )
// *****************************************************************************
// Reduction target: the mesh has been read from file on all PEs
//! \param[in] nelem Total number of mesh elements (summed across all PEs)
//! \param[in] npoin Total number of mesh nodes (summed across all PEs). Note
//!    that in parallel this is larger than the total number of points in the
//!    mesh, because the boundary nodes are double-counted.
// *****************************************************************************
{
  m_npoin_larger = npoin;

  // Compute load distribution given total work (nelem) and user-specified
  // virtualization
  uint64_t chunksize, remainder;
  m_nchare = static_cast<int>(
               tk::linearLoadDistributor(
                 g_inputdeck.get< tag::cmd, tag::virtualization >(),
                 nelem, CkNumPes(), chunksize, remainder ) );

  // Start timer measuring preparation of the mesh for partitioning
  const auto& timer = tk::cref_find( m_timer, TimerTag::MESH_READ );
  m_print.diag( "Mesh read time: " + std::to_string( timer.dsec() ) + " sec" );

  // Print out mesh graph stats
  m_print.section( "Input mesh graph statistics" );
  m_print.item( "Number of tetrahedra", nelem );

  // Print out mesh partitioning configuration
  m_print.section( "Mesh partitioning" );
  m_print.Item< tk::ctr::PartitioningAlgorithm,
                tag::selected, tag::partitioner >();

  // Print out info on load distribution
  m_print.section( "Initial load distribution" );
  m_print.item( "Virtualization [0.0...1.0]",
                g_inputdeck.get< tag::cmd, tag::virtualization >() );
  m_print.item( "Number of tetrahedra", nelem );
  m_print.item( "Number of work units", m_nchare );

  m_print.endsubsection();

  // Tell meshwriter the total number of chares
  m_meshwriter.nchare( m_nchare );

  // Query number of initial mesh refinement steps
  int nref = 0;
  if (g_inputdeck.get< tag::amr, tag::t0ref >())
    nref = static_cast<int>( g_inputdeck.get< tag::amr, tag::init >().size() );

  m_progMesh.start( "Preparing mesh", {{ CkNumPes(), CkNumPes(), nref,
    m_nchare, m_nchare, m_nchare, m_nchare }} );

  // Partition the mesh
  m_partitioner.partition( m_nchare );
}

void
Transporter::distributed()
// *****************************************************************************
// Reduction target: all PEs have distrbuted their mesh after partitioning
// *****************************************************************************
{
  m_partitioner.refine();
}

void
Transporter::refinserted( int error )
// *****************************************************************************
// Reduction target: all PEs have created the mesh refiners
//! \param[in] error aggregated across all PEs with operator max
// *****************************************************************************
{
  if (error) {
    m_print << "\n>>> ERROR: A worker chare was not assigned any mesh "
               "elements. This can happen in SMP-mode with a large +ppn "
               "parameter (number of worker threads per logical node) and is "
               "most likely the fault of the mesh partitioning algorithm not "
               "tolerating the case when it is asked to divide the "
               "computational domain into a number of partitions different "
               "than the number of ranks it is called on, i.e., in case of "
               "overdecomposition and/or calling the partitioner in SMP mode "
               "with +ppn larger than 1. Solution 1: Try a different "
               "partitioning algorithm (e.g., rcb instead of mj). Solution 2: "
               "Decrease +ppn.";
    finish();
  } else {
     m_refiner.doneInserting();
  }
}

void
Transporter::edges()
// *****************************************************************************
// Reduction target: all mesh refiner chares have setup their boundary edges
// *****************************************************************************
{
  m_refiner.refine();
}

void
Transporter::compatibility( int modified )
// *****************************************************************************
// Reduction target: all mesh refiner chares have received a round of edges,
// and ran their compatibility algorithm
//! \param[in] Sum acorss all workers, if nonzero, mesh is modified
//! \details This is called iteratively, until convergence by Refiner. At this
//!   point all Refiner chares have received a round of edge data (tags whether
//!   an edge needs to be refined, etc.), and applied the compatibility
//!   algorithm independent of other Refiner chares. We keep going until the
//!   mesh is no longer modified by the compatibility algorithm (based on a new
//!   round of edge data communication started in Refiner::comExtra().
// *****************************************************************************
{
  if (modified)
    m_refiner.comExtra();
  else
    m_refiner.correctref();
}

void
Transporter::matched( std::size_t nextra,
                      std::size_t nedge,
                      std::size_t initial )
// *****************************************************************************
//  Reduction target: all mesh refiner chares have performed a step of matching
//  chare-boundary edges
//! \param[in] nextra Sum (across all chares) of the number of edges on each
//!   chare that need correction along chare boundaries
//! \param[in] nedge Sum (across all chares) of number of edges on each chare.
//!   This is not really used for anything meaningful (as it is multiply-counted
//!   in parallel), only as a feedback during  mesh refinement.
//! \param[in] initial Sum of contributions from all chares. If larger than
//!    zero, we are during time stepping and if zero we are during setup.
// *****************************************************************************
{
  // If at least a single edge on a chare still needs correction, do correction,
  // otherwise, this mesh refinement step is complete
  if (nextra > 0) {

    ++m_ncit;
    m_refiner.comExtra();

  } else {

    if (initial > 0) {

      if (!g_inputdeck.get< tag::cmd, tag::feedback >()) {
        m_print.diag( { "t0ref", "nedge", "ncorr" },
                      { ++m_nt0refit, nedge, m_ncit } );
      }
      m_progMesh.inc< REFINE >();

    } else {

      m_print.diag( { "dtref", "nedge", "ncorr" },
                    { ++m_ndtrefit, nedge, m_ncit }, false );

    }

    m_ncit = 0;
    m_refiner.eval();

  }
}

void
Transporter::bndint( tk::real sx, tk::real sy, tk::real sz, tk::real cb )
// *****************************************************************************
// Compute surface integral across the whole problem and perform leak-test
//! \param[in] sx X component of vector summed
//! \param[in] sy Y component of vector summed
//! \param[in] sz Z component of vector summed
//! \param[in] cb Invoke callback if positive
//! \details This function aggregates partial surface integrals across the
//!   boundary faces of the whole problem. After this global sum a
//!   non-zero vector result indicates a leak, e.g., a hole in the boundary,
//!   which indicates an error in the boundary face data structures used to
//!   compute the partial surface integrals.
// *****************************************************************************
{
  auto eps = std::numeric_limits< tk::real >::epsilon() * 100;

  std::string err;
  if (cb < 0.0)  // called from Refiner
    err = "Mesh boundary leaky after mesh refinement step; this is due to a "
     "problem with updating the side sets used to specify boundary conditions "
     "on faces, required for DG methods";
  else if (cb > 0.0)  // called from DG
    err = "Mesh boundary leaky during initialization of the DG algorithm; this "
    "is due to incorrect or incompletely specified boundary conditions for a "
    "given input mesh";

  if (std::abs(sx) > eps || std::abs(sy) > eps || std::abs(sz) > eps)
    Throw( std::move(err) );

  if (cb > 0.0) m_scheme.bcast< Scheme::resizeComm >();
}

void
Transporter::refined( std::size_t nelem, std::size_t npoin )
// *****************************************************************************
// Reduction target: all PEs have refined their mesh
//! \param[in] nelem Total number of elements in mesh across the whole problem
//! \param[in] npoin Total number of mesh nodes (summed across all PEs). Note
//!    that in parallel this is larger than the total number of points in the
//!    mesh, because the boundary nodes are double-counted.
// *****************************************************************************
{
  m_sorter.doneInserting();

  m_nelem = nelem;
  m_npoin_larger = npoin;

  m_sorter.setup( m_npoin_larger );
}

void
Transporter::queried()
// *****************************************************************************
// Reduction target: all Sorter chares have queried their boundary nodes
// *****************************************************************************
{
  m_sorter.response();
}

void
Transporter::responded()
// *****************************************************************************
// Reduction target: all Sorter chares have responded with their boundary nodes
// *****************************************************************************
{
  m_sorter.start();
}

void
<<<<<<< HEAD
Transporter::discresized()
// *****************************************************************************
// Reduction target: all Discretization chares have resized their own data after
// mesh refinement
// *****************************************************************************
{
  discresize_complete();
}

void
Transporter::workresized()
// *****************************************************************************
// Reduction target: all worker chares have resized their own data after
// mesh refinement
// *****************************************************************************
{
  workresize_complete();
}

void
Transporter::resized()
// *****************************************************************************
// Reduction target: all worker chares have resized their own data after
// mesh refinement
// *****************************************************************************
{
  m_scheme.disc().vol();

  const auto scheme = g_inputdeck.get< tag::discr, tag::scheme >();
  if (scheme == ctr::SchemeType::DiagCG || scheme == ctr::SchemeType::ALECG)
    m_scheme.bcast< Scheme::lhs >();
}

void
=======
>>>>>>> cbc1c7d9
Transporter::discinserted()
// *****************************************************************************
// Reduction target: all Discretization chares have been inserted
// *****************************************************************************
{
  m_scheme.disc().doneInserting();
}

void
Transporter::disccreated()
// *****************************************************************************
// Reduction target: all Discretization constructors have been called
// *****************************************************************************
{
  m_progMesh.end();

  if (g_inputdeck.get< tag::amr, tag::t0ref >()) {
    m_print.section( "Initially (t<0) refined mesh graph statistics" );
    m_print.item( "Number of tetrahedra", m_nelem );
    m_print.endsubsection();
  }

  m_refiner.sendProxy();

  auto sch = g_inputdeck.get< tag::discr, tag::scheme >();
  if (sch == ctr::SchemeType::DiagCG) m_scheme.fct().doneInserting();

  m_scheme.disc().vol();
}

void
Transporter::workinserted()
// *****************************************************************************
// Reduction target: all worker (derived discretization) chares have been
// inserted
// *****************************************************************************
{
  m_scheme.bcast< Scheme::doneInserting >();
}

void
Transporter::diagHeader()
// *****************************************************************************
// Configure and write diagnostics file header
// *****************************************************************************
{
  // Output header for diagnostics output file
  tk::DiagWriter dw( g_inputdeck.get< tag::cmd, tag::io, tag::diag >(),
                     g_inputdeck.get< tag::flformat, tag::diag >(),
                     g_inputdeck.get< tag::prec, tag::diag >() );

  // Collect variables names for integral/diagnostics output
  std::vector< std::string > var;
  const auto scheme = g_inputdeck.get< tag::discr, tag::scheme >();
  if (scheme == ctr::SchemeType::DiagCG || scheme == ctr::SchemeType::ALECG)
    for (const auto& eq : g_cgpde) varnames( eq, var );
  else if (scheme == ctr::SchemeType::DG || scheme == ctr::SchemeType::DGP1 ||
           scheme == ctr::SchemeType::DGP2 || scheme == ctr::SchemeType::PDG)
    for (const auto& eq : g_dgpde) varnames( eq, var );
  else Throw( "Diagnostics header not handled for discretization scheme" );

  const tk::ctr::Error opt;
  auto nv = var.size();
  std::vector< std::string > d;

  // Add 'L2(var)' for all variables as those are always computed
  const auto& l2name = opt.name( tk::ctr::ErrorType::L2 );
  for (std::size_t i=0; i<nv; ++i) d.push_back( l2name + '(' + var[i] + ')' );

  // Query user-requested diagnostics and augment diagnostics file header by
  // 'err(var)', where 'err' is the error type  configured, and var is the
  // variable computed, for all variables and all error types configured.
  const auto& err = g_inputdeck.get< tag::diag, tag::error >();
  for (const auto& e : err) {
    const auto& errname = opt.name( e );
    for (std::size_t i=0; i<nv; ++i)
      d.push_back( errname + '(' + var[i] + "-IC)" );
  }

  // Write diagnostics header
  dw.header( d );
}

void
Transporter::comfinal( int initial )
// *****************************************************************************
// Reduction target indicating that communication maps have been setup
//! \param[in] initial Sum of contributions from all chares. If larger than
//!    zero, we are during time stepping and if zero we are during setup.
// *****************************************************************************
// [Discretization-specific communication maps]
{
  if (initial > 0) {
    m_progWork.end();
<<<<<<< HEAD
    m_scheme.bcast< Scheme::setup >( m_V );
=======
    m_scheme.setup();
>>>>>>> cbc1c7d9
    // Turn on automatic load balancing
    tk::CProxy_LBSwitch::ckNew( g_inputdeck.get<tag::cmd,tag::verbose>() );
  } else {
    m_scheme.bcast< Scheme::lhs >();
  }
}
// [Discretization-specific communication maps]

void
<<<<<<< HEAD
Transporter::vol()
// *****************************************************************************
// Reduction target indicating that all workers have finished
// computing/receiving their part of the nodal volumes
// *****************************************************************************
{
  m_scheme.disc().totalvol();
}

void
=======
>>>>>>> cbc1c7d9
Transporter::totalvol( tk::real v, tk::real initial )
// *****************************************************************************
// Reduction target summing total mesh volume across all workers
//! \param[in] v Mesh volume summed across the whole problem
//! \param[in] initial Sum of contributions from all chares. If larger than
//!    zero, we are during time stepping and if zero we are during setup.
// *****************************************************************************
{
  m_meshvol = v;

  if (initial > 0.0)
<<<<<<< HEAD
    m_scheme.disc().stat();
=======
    m_scheme.stat< tag::bcast >( m_meshvol );
>>>>>>> cbc1c7d9
  else
    m_scheme.bcast< Scheme::resized >();
}

void
Transporter::resized()
// *****************************************************************************
// Reduction target: all worker chares have resized their own data after
// mesh refinement
//! \note Only used for nodal schemes
// *****************************************************************************
{
  m_scheme.vol();
  m_scheme.lhs();
}

void
Transporter::minstat( tk::real d0, tk::real d1, tk::real d2 )
// *****************************************************************************
// Reduction target yielding minimum mesh statistcs across all workers
//! \param[in] d0 Minimum mesh statistics collected over all chares
//! \param[in] d1 Minimum mesh statistics collected over all chares
//! \param[in] d2 Minimum mesh statistics collected over all chares
// *****************************************************************************
{
  m_minstat[0] = d0;  // minimum edge length
  m_minstat[1] = d1;  // minimum cell volume cubic root
  m_minstat[2] = d2;  // minimum number of cells on chare

  minstat_complete();
}

void
Transporter::maxstat( tk::real d0, tk::real d1, tk::real d2 )
// *****************************************************************************
// Reduction target yielding the maximum mesh statistics across all workers
//! \param[in] d0 Maximum mesh statistics collected over all chares
//! \param[in] d1 Maximum mesh statistics collected over all chares
//! \param[in] d2 Maximum mesh statistics collected over all chares
// *****************************************************************************
{
  m_maxstat[0] = d0;  // maximum edge length
  m_maxstat[1] = d1;  // maximum cell volume cubic root
  m_maxstat[2] = d2;  // maximum number of cells on chare

  maxstat_complete();
}

void
Transporter::sumstat( tk::real d0, tk::real d1, tk::real d2, tk::real d3,
                      tk::real d4, tk::real d5 )
// *****************************************************************************
// Reduction target yielding the sum mesh statistics across all workers
//! \param[in] d0 Sum mesh statistics collected over all chares
//! \param[in] d1 Sum mesh statistics collected over all chares
//! \param[in] d2 Sum mesh statistics collected over all chares
//! \param[in] d3 Sum mesh statistics collected over all chares
//! \param[in] d4 Sum mesh statistics collected over all chares
//! \param[in] d5 Sum mesh statistics collected over all chares
// *****************************************************************************
{
  m_avgstat[0] = d1 / d0;      // average edge length
  m_avgstat[1] = d3 / d2;      // average cell volume cubic root
  m_avgstat[2] = d5 / d4;      // average number of cells per chare

  sumstat_complete();
}

void
Transporter::pdfstat( CkReductionMsg* msg )
// *****************************************************************************
// Reduction target yielding PDF of mesh statistics across all workers
//! \param[in] msg Serialized PDF
// *****************************************************************************
{
  std::vector< tk::UniPDF > pdf;

  // Deserialize final PDF
  PUP::fromMem creator( msg->getData() );
  creator | pdf;
  delete msg;

  // Create new PDF file (overwrite if exists)
  tk::PDFWriter pdfe( "mesh_edge_pdf.txt" );
  // Output edgelength PDF
  // cppcheck-suppress containerOutOfBounds
  pdfe.writeTxt( pdf[0],
                 tk::ctr::PDFInfo{ {"PDF"}, {}, {"edgelength"}, 0, 0.0 } );

  // Create new PDF file (overwrite if exists)
  tk::PDFWriter pdfv( "mesh_vol_pdf.txt" );
  // Output cell volume cubic root PDF
  pdfv.writeTxt( pdf[1],
                 tk::ctr::PDFInfo{ {"PDF"}, {}, {"V^{1/3}"}, 0, 0.0 } );

  // Create new PDF file (overwrite if exists)
  tk::PDFWriter pdfn( "mesh_ntet_pdf.txt" );
  // Output number of cells PDF
  pdfn.writeTxt( pdf[2],
                 tk::ctr::PDFInfo{ {"PDF"}, {}, {"ntets"}, 0, 0.0 } );

  pdfstat_complete();
}

void
Transporter::stat()
// *****************************************************************************
// Echo diagnostics on mesh statistics
// *****************************************************************************
{
  m_print.diag( "Mesh statistics: min/max/avg(edgelength) = " +
                std::to_string( m_minstat[0] ) + " / " +
                std::to_string( m_maxstat[0] ) + " / " +
                std::to_string( m_avgstat[0] ) );
  m_print.diag( "Mesh statistics: min/max/avg(V^{1/3}) = " +
                std::to_string( m_minstat[1] ) + " / " +
                std::to_string( m_maxstat[1] ) + " / " +
                std::to_string( m_avgstat[1] ) );
  m_print.diag( "Mesh statistics: min/max/avg(ntets) = " +
              std::to_string( static_cast<std::size_t>(m_minstat[2]) ) + " / " +
              std::to_string( static_cast<std::size_t>(m_maxstat[2]) ) + " / " +
              std::to_string( static_cast<std::size_t>(m_avgstat[2]) ) );

  m_print.inthead( "Time integration", "Unstructured-mesh PDE solver testbed",
  "Legend: it - iteration count\n"
  "         t - time\n"
  "        dt - time step size\n"
  "       ETE - estimated time elapsed (h:m:s)\n"
  "       ETA - estimated time for accomplishment (h:m:s)\n"
  "       out - output-saved flags\n"
  "             f - field\n"
  "             d - diagnostics\n"
  "             h - h-refinement\n",
  "\n      it             t            dt        ETE        ETA   out\n"
    " ---------------------------------------------------------------\n" );

  m_progWork.start( "Preparing workers",
                    {{ m_nchare, m_nchare, m_nchare, m_nchare, m_nchare }} );
  // Create "derived-class" workers
  m_sorter.createWorkers();
}

void
<<<<<<< HEAD
Transporter::advance( tk::real dt )
// *****************************************************************************
// Reduction target computing the minimum of dt
// *****************************************************************************
{
  // Enable SDAG waits for resize operations after mesh refinement
  thisProxy.wait4resize();

  // Comptue size of next time step
  m_scheme.bcast< Scheme::advance >( dt );
}

void
=======
>>>>>>> cbc1c7d9
Transporter::diagnostics( CkReductionMsg* msg )
// *****************************************************************************
// Reduction target optionally collecting diagnostics, e.g., residuals
//! \param[in] msg Serialized diagnostics vector aggregated across all PEs
//! \note Only used for nodal schemes
// *****************************************************************************
{
  std::vector< std::vector< tk::real > > d;

  // Deserialize diagnostics vector
  PUP::fromMem creator( msg->getData() );
  creator | d;
  delete msg;

  auto ncomp = g_inputdeck.get< tag::component >().nprop();

  Assert( ncomp > 0, "Number of scalar components must be positive");
  Assert( d.size() == NUMDIAG, "Diagnostics vector size mismatch" );

  for (std::size_t i=0; i<d.size(); ++i)
     Assert( d[i].size() == ncomp,
             "Size mismatch at final stage of diagnostics aggregation" );

  // Allocate storage for those diagnostics that are always computed
  std::vector< tk::real > diag( ncomp, 0.0 );

  // Finish computing diagnostics
  for (std::size_t i=0; i<d[L2SOL].size(); ++i)
    diag[i] = sqrt( d[L2SOL][i] / m_meshvol );
  
  // Query user-requested error types to output
  const auto& error = g_inputdeck.get< tag::diag, tag::error >();

  decltype(ncomp) n = 0;
  for (const auto& e : error) {
    n += ncomp;
    if (e == tk::ctr::ErrorType::L2) {
      // Finish computing the L2 norm of the numerical - analytical solution
     for (std::size_t i=0; i<d[L2ERR].size(); ++i)
       diag.push_back( sqrt( d[L2ERR][i] / m_meshvol ) );
    } else if (e == tk::ctr::ErrorType::LINF) {
      // Finish computing the Linf norm of the numerical - analytical solution
      for (std::size_t i=0; i<d[LINFERR].size(); ++i)
        diag.push_back( d[LINFERR][i] );
    }
  }

  // Append diagnostics file at selected times
  tk::DiagWriter dw( g_inputdeck.get< tag::cmd, tag::io, tag::diag >(),
                     g_inputdeck.get< tag::flformat, tag::diag >(),
                     g_inputdeck.get< tag::prec, tag::diag >(),
                     std::ios_base::app );
  dw.diag( static_cast<uint64_t>(d[ITER][0]), d[TIME][0], d[DT][0], diag );

  // Evaluate whether to continue with next step
<<<<<<< HEAD
  m_scheme.bcast< Scheme::diag >();
=======
  m_scheme.refine();
>>>>>>> cbc1c7d9
}

void
Transporter::finish()
// *****************************************************************************
// Normal finish of time stepping
// *****************************************************************************
{
  mainProxy.finalize();
}

#include "NoWarning/transporter.def.h"<|MERGE_RESOLUTION|>--- conflicted
+++ resolved
@@ -542,43 +542,18 @@
 }
 
 void
-<<<<<<< HEAD
-Transporter::discresized()
-// *****************************************************************************
-// Reduction target: all Discretization chares have resized their own data after
-// mesh refinement
-// *****************************************************************************
-{
-  discresize_complete();
-}
-
-void
-Transporter::workresized()
+Transporter::resized()
 // *****************************************************************************
 // Reduction target: all worker chares have resized their own data after
 // mesh refinement
-// *****************************************************************************
-{
-  workresize_complete();
-}
-
-void
-Transporter::resized()
-// *****************************************************************************
-// Reduction target: all worker chares have resized their own data after
-// mesh refinement
+//! \note Only used for nodal schemes
 // *****************************************************************************
 {
   m_scheme.disc().vol();
-
-  const auto scheme = g_inputdeck.get< tag::discr, tag::scheme >();
-  if (scheme == ctr::SchemeType::DiagCG || scheme == ctr::SchemeType::ALECG)
-    m_scheme.bcast< Scheme::lhs >();
-}
-
-void
-=======
->>>>>>> cbc1c7d9
+  m_scheme.bcast< Scheme::lhs >();
+}
+
+void
 Transporter::discinserted()
 // *****************************************************************************
 // Reduction target: all Discretization chares have been inserted
@@ -673,11 +648,7 @@
 {
   if (initial > 0) {
     m_progWork.end();
-<<<<<<< HEAD
-    m_scheme.bcast< Scheme::setup >( m_V );
-=======
-    m_scheme.setup();
->>>>>>> cbc1c7d9
+    m_scheme.bcast< Scheme::setup >();
     // Turn on automatic load balancing
     tk::CProxy_LBSwitch::ckNew( g_inputdeck.get<tag::cmd,tag::verbose>() );
   } else {
@@ -687,19 +658,6 @@
 // [Discretization-specific communication maps]
 
 void
-<<<<<<< HEAD
-Transporter::vol()
-// *****************************************************************************
-// Reduction target indicating that all workers have finished
-// computing/receiving their part of the nodal volumes
-// *****************************************************************************
-{
-  m_scheme.disc().totalvol();
-}
-
-void
-=======
->>>>>>> cbc1c7d9
 Transporter::totalvol( tk::real v, tk::real initial )
 // *****************************************************************************
 // Reduction target summing total mesh volume across all workers
@@ -711,25 +669,9 @@
   m_meshvol = v;
 
   if (initial > 0.0)
-<<<<<<< HEAD
-    m_scheme.disc().stat();
-=======
-    m_scheme.stat< tag::bcast >( m_meshvol );
->>>>>>> cbc1c7d9
+    m_scheme.disc().stat( m_meshvol );
   else
     m_scheme.bcast< Scheme::resized >();
-}
-
-void
-Transporter::resized()
-// *****************************************************************************
-// Reduction target: all worker chares have resized their own data after
-// mesh refinement
-//! \note Only used for nodal schemes
-// *****************************************************************************
-{
-  m_scheme.vol();
-  m_scheme.lhs();
 }
 
 void
@@ -859,22 +801,6 @@
 }
 
 void
-<<<<<<< HEAD
-Transporter::advance( tk::real dt )
-// *****************************************************************************
-// Reduction target computing the minimum of dt
-// *****************************************************************************
-{
-  // Enable SDAG waits for resize operations after mesh refinement
-  thisProxy.wait4resize();
-
-  // Comptue size of next time step
-  m_scheme.bcast< Scheme::advance >( dt );
-}
-
-void
-=======
->>>>>>> cbc1c7d9
 Transporter::diagnostics( CkReductionMsg* msg )
 // *****************************************************************************
 // Reduction target optionally collecting diagnostics, e.g., residuals
@@ -930,11 +856,7 @@
   dw.diag( static_cast<uint64_t>(d[ITER][0]), d[TIME][0], d[DT][0], diag );
 
   // Evaluate whether to continue with next step
-<<<<<<< HEAD
-  m_scheme.bcast< Scheme::diag >();
-=======
-  m_scheme.refine();
->>>>>>> cbc1c7d9
+  m_scheme.bcast< Scheme::refine >();
 }
 
 void
