--- conflicted
+++ resolved
@@ -108,11 +108,7 @@
       p | m_nlsol;
       p | m_disc;
       p | m_solver;
-<<<<<<< HEAD
-      p | m_side;
-=======
       p | m_fd;
->>>>>>> 39191157
       p | m_u;
       p | m_ul;
       p | m_du;
