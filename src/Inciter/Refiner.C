// *****************************************************************************
/*!
  \file      src/Inciter/Refiner.C
  \copyright 2016-2018, Los Alamos National Security, LLC.
  \brief     Mesh refiner for interfacing the mesh refinement library
  \see       Refiner.h for more info.
*/
// *****************************************************************************

#include <vector>
#include <algorithm>

#include "Refiner.h"
#include "Reorder.h"
#include "AMR/mesh_adapter.h"
#include "AMR/Error.h"
#include "Inciter/InputDeck/InputDeck.h"
#include "CGPDE.h"
#include "DGPDE.h"
#include "DerivedData.h"
#include "UnsMesh.h"
#include "Around.h"
#include "ExodusIIMeshWriter.h"
#include "HashMapReducer.h"
#include "Discretization.h"

namespace inciter {

extern ctr::InputDeck g_inputdeck;
extern std::vector< CGPDE > g_cgpde;
extern std::vector< DGPDE > g_dgpde;

static CkReduction::reducerType BndEdgeMerger;

} // inciter::

using inciter::Refiner;

Refiner::Refiner( const CProxy_Transporter& transporter,
                  const CProxy_Sorter& sorter,
                  const tk::CProxy_Solver& solver,
                  const Scheme& scheme,
                  const tk::RefinerCallback& cbr,
                  const tk::SorterCallback& cbs,
                  const std::vector< std::size_t >& ginpoel,
                  const tk::UnsMesh::CoordMap& coordmap,
                  const std::map< int, std::vector< std::size_t > >& belem,
                  const std::vector< std::size_t >& triinpoel,
                  const std::map< int, std::vector< std::size_t > >& bnode,
                  int nchare ) :
  m_host( transporter ),
  m_sorter( sorter ),
  m_solver( solver ),
  m_scheme( scheme ),
  m_cbr( cbr ),
  m_cbs( cbs ),
  m_ginpoel( ginpoel ),
  m_el( tk::global2local( ginpoel ) ),     // fills m_inpoel, m_gid, m_lid
  m_coordmap( coordmap ),
  m_coord( flatcoord(coordmap) ),
  m_belem( belem ),
  m_triinpoel( triinpoel ),
  m_bnode( bnode ),
  m_nchare( nchare ),
  m_initial( true ),
  m_t( 0.0 ),
  m_initref( g_inputdeck.get< tag::amr, tag::init >() ),
  m_refiner( m_inpoel ),
  m_nref( 0 ),
  m_extra( 0 ),
  m_ch(),
  m_edgenode(),
  m_edgenodeCh(),
  m_bndEdges()
// *****************************************************************************
//  Constructor
//! \param[in] transporter Transporter (host) proxy
//! \param[in] sorter Mesh reordering (sorter) proxy
//! \param[in] solver Linear system solver proxy
//! \param[in] scheme Discretization scheme
//! \param[in] cbr Charm++ callbacks for Refiner
//! \param[in] cbs Charm++ callbacks for Sorter
//! \param[in] ginpoel Mesh connectivity (this chare) using global node IDs
//! \param[in] coordmap Mesh node coordinates (this chare) for global node IDs
//! \param[in] belem File-internal elem ids of side sets (creator compute node)
//! \param[in] triinpoel Triangle face connectivity with global IDs (creator
//!   compute node)
//! \param[in] bnode Node lists of side sets (creator compute node)
//! \param[in] nchare Total number of refiner chares (chare array elements)
// *****************************************************************************
{
  Assert( !m_ginpoel.empty(), "No elements assigned to refiner chare" );

  usesAtSync = true;    // Enable migration at AtSync

  // Reverse initial mesh refinement type list (will pop from back)
  std::reverse( begin(m_initref), end(m_initref) );

  // If initial mesh refinement is configured, start initial mesh refinement.
  // See also tk::grm::check_amr_errors in Control/Inciter/InputDeck/Ggrammar.h.
  if (g_inputdeck.get< tag::amr, tag::initamr >())
    start( true, 0.0 );
  else
    finish();
}

void
Refiner::sendProxy()
// *****************************************************************************
// Send Refiner proxy to Discretization objects
//! \details This should be called when bound Discretization chare array
//!   elements have already been created.
// *****************************************************************************
{
  // Make sure (bound) Discretization chare is already created and accessible
  Assert( m_scheme.get()[thisIndex].ckLocal() != nullptr,
          "About to dereference nullptr" );

  // Pass Refiner Charm++ chare proxy to fellow (bound) Discretization object
  m_scheme.get()[thisIndex].ckLocal()->setRefiner( thisProxy );
}

void
Refiner::registerReducers()
// *****************************************************************************
//  Configure Charm++ reduction types
//! \details Since this is a [nodeinit] routine, the runtime system executes the
//!   routine exactly once on every logical node early on in the Charm++ init
//!   sequence. Must be static as it is called without an object. See also:
//!   Section "Initializations at Program Startup" at in the Charm++ manual
//!   http://charm.cs.illinois.edu/manuals/html/charm++/manual.html.
// *****************************************************************************
{
  BndEdgeMerger = CkReduction::addReducer(
                    tk::mergeHashMap< decltype(m_bndEdges)::key_type,
                                      decltype(m_bndEdges)::mapped_type > );
}

tk::UnsMesh::Coords
Refiner::flatcoord( const tk::UnsMesh::CoordMap& coordmap )
// *****************************************************************************
// Generate flat coordinate data from coordinate map
//! \param[in] coordmap Coordinates associated to global node IDs of mesh chunk
//! \return Flat coordinate data
// *****************************************************************************
{
  tk::UnsMesh::Coords coord;

  // Convert node coordinates associated to global node IDs to a flat vector
  auto npoin = coordmap.size();
  Assert( m_gid.size() == npoin, "Size mismatch" );
  coord[0].resize( npoin );
  coord[1].resize( npoin );
  coord[2].resize( npoin );
  for (const auto& c : coordmap) {
    auto i = tk::cref_find( m_lid, c.first );
    Assert( i < npoin, "Indexing out of coordinate map" );
    coord[0][i] = c.second[0];
    coord[1][i] = c.second[1];
    coord[2][i] = c.second[2];
  }

  return coord;
}

void
Refiner::start( bool initial, tk::real t )
// *****************************************************************************
// Start new step of mesh refinement
//! \param[in] initial True if initial AMR, false if during time stepping
//! \param[in] t Physical time
// *****************************************************************************
{
  m_initial = initial;
  m_t = t;

  if (initial)
    Assert( (!g_inputdeck.get< tag::amr, tag::init >().empty()) ||
            (!g_inputdeck.get< tag::amr, tag::init >().empty()),
            "Neither initial mesh refinement type list nor user-defined "
            "edge list given" );

  m_extra = 0;  // assume at least a single step of correction is needed
  m_bndEdges.clear();
  m_ch.clear();
  m_edgenodeCh.clear();
  m_edgenode.clear();

  // Generate boundary edges
  bndEdges();
}

void
Refiner::bndEdges()
// *****************************************************************************
// Generate boundary edges and send them to all chares
//! \details Extract edges on the boundary only. The boundary edges (shared by
//!   multiple chares) will be agreed on a refinement that yields a conforming
//!   mesh across chares boundaries.
// *****************************************************************************
{
  // Generate boundary edges of our mesh chunk
  tk::UnsMesh::EdgeSet bnded;
  auto esup = tk::genEsup( m_inpoel, 4 );         // elements surrounding points
  auto esuel = tk::genEsuelTet( m_inpoel, esup ); // elems surrounding elements
  for (std::size_t e=0; e<esuel.size()/4; ++e) {
    auto mark = e*4;
    for (std::size_t f=0; f<4; ++f) {
      if (esuel[mark+f] == -1) {
        auto A = m_ginpoel[ mark+tk::lpofa[f][0] ];
        auto B = m_ginpoel[ mark+tk::lpofa[f][1] ];
        auto C = m_ginpoel[ mark+tk::lpofa[f][2] ];
        bnded.insert( {{{A,B}}} );
        bnded.insert( {{{B,C}}} );
        bnded.insert( {{{C,A}}} );
        Assert( m_lid.find( A ) != end(m_lid), "Local node ID not found" );
        Assert( m_lid.find( B ) != end(m_lid), "Local node ID not found" );
        Assert( m_lid.find( C ) != end(m_lid), "Local node ID not found" );
      }
    }
  }

  // Aggregate boundary edges across all refiner chares
  decltype(m_bndEdges) bnd{{ thisIndex, std::move(bnded) }};
  auto stream = tk::serialize( bnd );
  contribute( stream.first, stream.second.get(), BndEdgeMerger,
    CkCallback(CkIndex_Refiner::addBndEdges(nullptr),thisProxy) );
}

void
Refiner::addBndEdges( CkReductionMsg* msg )
// *****************************************************************************
//! Receive boundary edges from all refiner chares (including this one)
//! \param[in] msg Charm++ message containing the aggregated map of bnd edges
// *****************************************************************************
{
   PUP::fromMem creator( msg->getData() );
   creator | m_bndEdges;
   delete msg;

   // Compute unique set of chares that share at least a single edge with us
   const auto& ownedges = tk::cref_find( m_bndEdges, thisIndex );
   for (const auto& p : m_bndEdges)    // for all chares
     if (p.first != thisIndex)         // for all chares other than this one
       for (const auto& e : p.second)  // for all boundary edges
         if (ownedges.find(e) != end(ownedges))
           m_ch.insert( p.first );     // if edge is shared, store its chare id

   refine();
}

void
Refiner::refine()
// *****************************************************************************
//  Do a single step of initial mesh refinement based on initial mesh ref list
//! \details This is a single step in a potentially multiple-entry list of
//!   initial adaptive mesh refinement steps. Distribution of the chare-boundary
//!   edges has preceded this step, so that boundary edges (shared by multiple
//!   chares) can agree on a refinement that yields a conforming mesh across
//!   chare boundaries.
// *****************************************************************************
{
  // Perform leak test on old mesh
  Assert( !tk::leakyPartition(
            tk::genEsuelTet( m_inpoel, tk::genEsup(m_inpoel,4) ),
            m_inpoel, m_coord ),
          "Mesh partition before refinement leaky" );

  for (const auto& e : tk::cref_find(m_bndEdges,thisIndex)) {
    IGNORE(e);
    Assert( m_lid.find( e[0] ) != end( m_lid ) &&
            m_lid.find( e[1] ) != end( m_lid ),
            "Boundary edge not found before refinement" );
  }

  // Refine mesh based on next initial refinement type
  if (!m_initref.empty()) {
    auto r = m_initref.back();    // consume (reversed) list from back
    if (r == ctr::AMRInitialType::UNIFORM)
      uniformRefine();
    else if (r == ctr::AMRInitialType::INITIAL_CONDITIONS)
      errorRefine();
    else if (r == ctr::AMRInitialType::COORDINATES)
      coordRefine();
    else Throw( "Initial AMR type not implemented" );
  }

  // Additionally refine mesh based on user explicitly tagging edges
  userRefine();

  for (const auto& e : tk::cref_find(m_bndEdges,thisIndex)) {
    IGNORE(e);
    Assert( m_lid.find( e[0] ) != end( m_lid ) &&
            m_lid.find( e[1] ) != end( m_lid ),
            "Boundary edge not found after refinement" );
  }

  // Ensure valid mesh after refinement
  Assert( tk::positiveJacobians( m_inpoel, m_coord ),
          "Refined mesh cell Jacobian non-positive" );

  // Communicate extra edges
  comExtra();
}


void
Refiner::comExtra()
// *****************************************************************************
// Communicate refined edges after a refinement step
// *****************************************************************************
{
  // Export added nodes on our mesh chunk boundary to other chares (in serial)
  if (m_ch.empty())
    contribute( sizeof(std::size_t), &m_extra, CkReduction::max_ulong,
                m_cbr.get< tag::matched >() );
  else {
    m_nref = 0;
    for (auto c : m_ch) {       // for all chars we share at least an edge with
      // For all boundary edges of chare c, find out if we have added a new
      // node to it, and if so, export parents->(newid,coords) to c.
      tk::UnsMesh::EdgeNodeCoord exp;
      for (const auto& e : tk::cref_find(m_bndEdges,c)) {
        auto i = m_edgenode.find(e);
        if (i != end(m_edgenode)) exp[ e ] = i->second;
      }
      thisProxy[ c ].addRefBndEdges( thisIndex, exp );
    }
  }
}

void
Refiner::addRefBndEdges( int fromch, const tk::UnsMesh::EdgeNodeCoord& ed )
// *****************************************************************************
//! Receive newly added mesh node IDs on our chare boundary
//! \param[in] fromch Chare call coming from
//! \param[in] ed Newly added node IDs associated to parent nodes on chare
//!   boundary
//! \details Receive newly added global node IDs and coordinates associated to
//!   global parent IDs of edges on our mesh chunk boundary.
// *****************************************************************************
{
  // Save/augment buffer of edge-node (IDs and coords) for each sender chare
  m_edgenodeCh[ fromch ].insert( begin(ed), end(ed) );
  // Acknowledge receipt of chare-boundary edges to sender
  thisProxy[ fromch ].recvRefBndEdges();
}

void
Refiner::recvRefBndEdges()
// *****************************************************************************
//  Acknowledge received newly added nodes shared with other chares
// *****************************************************************************
{
  // When we have heard from all chares we share at least a single edge with,
  // contribute the number of extra edges that this mesh refinement step has
  // found that were not refined by this chare but were refined by other chares
  // this chare shares the edge with. A global maximum is then be computed on
  // the umber of extra edges appearing in Transporter::matched() which is then
  // used to decide if a new correction step is needed. If this is called for
  // the first time in a given initial mesh refinement step, i.e., not after a
  // correction step, m_extra=1 on all chares, so a correction step is assumed
  // to be required.
  if (++m_nref == m_ch.size()) {
    contribute( sizeof(std::size_t), &m_extra, CkReduction::max_ulong,
                m_cbr.get< tag::matched >() );
  }
}

void
Refiner::correctref()
// *****************************************************************************
//  Correct refinement to arrive at conforming mesh across chare boundaries
//! \details This function is called repeatedly until there is not a a single
//!    edge that needs correction for the whole distributed problem to arrive at
//!    a conforming mesh across chare boundaries during this initial mesh
//!    refinement step.
// *****************************************************************************
{
  // Storage for edges that still need a new node to yield a conforming mesh
  tk::UnsMesh::EdgeSet extra;

  // Ensure that the same global node ID has been assigned by all chares and
  // that the new nodes have the same coordinates generated by potentially
  // multiple chares sharing the refined edge. This is done by searching for all
  // edges that we share with and refined by other chares: (1) If the incoming
  // edge is found among our refined ones, we ensure the newly assigned global
  // IDs equal (independently assigned by multiple chares, this is also a test
  // on the quality of the hash algorithm) and also verify that the new node
  // coordinates equal to machine precision. (2) If the incoming edge is not
  // found among our refined ones, we need to correct the mesh to make it
  // conforming since the edge has been refined by the remote chare. We collect
  // these extra edges, and run a correction refinement, whose result then needs
  // to be communicated again as the new refinement step may introduce new edges
  // that other chares did not yet refine but are shared.
  for (const auto& c : m_edgenodeCh)       // for all chares we share edges with
    for (const auto& e : c.second) {       // for all refined edges on c.first
      auto i = m_edgenode.find( e.first ); // find refined edge given parents
      if (i != end(m_edgenode)) {          // found same added node on edge
        // locally assigned added node ID and coordinates: i->second
        // remotely assigned added node ID and coordinates: e.second
        // Ensure global IDs of newly added nodes are the same
        Assert( std::get< 0 >( i->second ) == std::get< 0 >( e.second ),
                "Remotely and locally assigned global ids mismatch" );
        // Ensure coordinates are the same
        Assert( std::abs( std::get<1>(i->second) - std::get<1>(e.second) ) <
                  std::numeric_limits<tk::real>::epsilon() &&
                std::abs( std::get<2>(i->second) - std::get<2>(e.second) ) <
                  std::numeric_limits<tk::real>::epsilon() &&
                std::abs( std::get<3>(i->second) - std::get<3>(e.second) ) <
                  std::numeric_limits<tk::real>::epsilon(),
                "Remote and local added node coordinates mismatch" );
      } else {  // remote chare added node on edge but we did not
        // Make sure we know about this chare-boundary edge (we did not refine)
        Assert( m_bndEdges.find( thisIndex )->second.find( e.first ) !=
                m_bndEdges.find( thisIndex )->second.end(),
                "Local node IDs of boundary edge not found" );
        // Save edge (given by parent global node IDs) to which the remote chare
        // has added a new node but we did not. Will need to correct the mesh so
        // it conforms across chare boundaries.
        extra.insert( {{ { tk::cref_find( m_lid, e.first[0] ),
                           tk::cref_find( m_lid, e.first[1] ) } }} );
      }
    }

  // Store number of extra edges on this chare which this chare did not add but
  // was refined by another chare, so now we need to tag and refine them and
  // propagate reconnection of neighbor cells to arrive at conforming mesh
  // across chare boundaries.
  m_extra = extra.size();

  // Refine mesh triggered by nodes added on chare-boundary by other chares
  correctRefine( extra );

  // Communicate extra edges. Since refining edges that we did not but other
  // chares did may result in refining new edges that may also be shared along
  // chare boundaries, we now need to communicate these edges and potentially
  // repeat the correction step. This must happen until all chares that share
  // edges can agree that there are no more edges to correct (in which case the
  // above loop finds no extra edges). Only then can this refinement step be
  // considered complete.
  comExtra();
}

void
Refiner::eval()
// *****************************************************************************
// Decide what to do after a mesh refinement step
//! \details If this function is called during a step (potentially multiple
//!   levels of) initial AMR, it evaluates whether to do another one. If it is
//!   called during time stepping, this concludes the single mesh refinement
//!   step and the new mesh is sent to the PDE worker (Discretization).
// *****************************************************************************
{
  AtSync();   // Migrate here if needed

  // Lambda to write mesh to file after refinement step. Parameters:
  //  * prefix - Prefix to mesh filename
  //  * it - Iteration count to put in filename (This could be the
  //  refinement level for initial (pre-timestepping) AMR or the physical time
  //  for AMR during time stepping.
  auto writeMesh = [this]( const std::string& prefix, const std::string& it ){
    tk::ExodusIIMeshWriter
      mw( prefix + '.' + it + '.' + std::to_string(this->thisIndex),
          tk::ExoWriter::CREATE );
    // Output mesh coordinates and connectivity
    tk::UnsMesh refmesh( this->m_inpoel, this->m_coord );
    mw.writeMesh( refmesh );
    // Output element-centered scalar fields on recent mesh refinement step
    mw.writeElemVarNames( { "refinement level", "cell type" } );
    auto& tet_store = this->m_refiner.tet_store;
    mw.writeElemScalar( 1, 1, tet_store.get_refinement_level_list() );
    mw.writeElemScalar( 1, 2, tet_store.get_cell_type_list() );
  };

  if (m_initial) {      // if initial (before t=0) AMR

    // Output mesh after recent step of initial mesh refinement
    auto level = g_inputdeck.get<tag::amr, tag::init>().size() - m_initref.size();
    writeMesh( "t0ref", std::to_string(level) );
    // Remove initial mesh refinement step from list
    if (!m_initref.empty()) m_initref.pop_back();
    // Continue to next initial AMR step or finish
    if (!m_initref.empty()) start( true, 0.0 ); else finish();

  } else {              // if AMR during time stepping (t>0)

    // Output mesh after recent step of mesh refinement during time stepping
    writeMesh( "dtref", std::to_string(m_t) );
    // Send new mesh back to PDE worker base (Discretization)
    m_scheme.get()[thisIndex].ckLocal()->newMesh( m_inpoel, m_coord );

  }
}

void
Refiner::finish()
// *****************************************************************************
// Finish initial mesh refinement
//! \details This function is called as after initial mesh refinement has
//!   finished. If initial mesh reifnement was not configured by the user, this
//!   is the point where we continue after the constructor, by computing the
//!   total number of elements across the whole problem.
// *****************************************************************************
{
  // create sorter Charm++ chare array elements using dynamic insertion
  m_sorter[ thisIndex ].insert( m_host, m_solver, m_cbs, m_scheme, m_ginpoel,
<<<<<<< HEAD
    m_coordmap, m_belem, m_triinpoel, m_bnode, m_nchare );
=======
    m_coordmap, m_belem, m_triinpoel, m_bnode, m_nchare, CkMyPe() );
>>>>>>> 764259fe

  // Compute final number of cells across whole problem
  std::vector< std::uint64_t > mesh{ m_ginpoel.size()/4, m_coord[0].size() };
  contribute( mesh, CkReduction::sum_ulong, m_cbr.get< tag::refined >() );
}

void
Refiner::uniformRefine()
// *****************************************************************************
// Do uniform mesh refinement
// *****************************************************************************
{
  // Do uniform refinement
  m_refiner.uniform_refinement();

  // Update mesh coordinates and connectivity
  updateMesh();

  // Set number of extra edges to be zero, skipping correction (if this is the
  // only step in this refinement step)
  m_extra = 0;
}

void
Refiner::errorRefine()
// *****************************************************************************
// Do error-based mesh refinement
// *****************************************************************************
{
  // Find number of nodes in old mesh
  auto npoin = tk::npoin( m_inpoel );
  // Generate edges surrounding points in old mesh
  auto esup = tk::genEsup( m_inpoel, 4 );
  auto psup = tk::genPsup( m_inpoel, 4, esup );

  // Evaluate initial conditions at mesh nodes
  auto u = nodeinit( npoin, esup );

  // Get the indices (in the system of systems) of refinement variables and the
  // error indicator configured
  const auto& refidx = g_inputdeck.get< tag::amr, tag::id >();
  auto errtype = g_inputdeck.get< tag::amr, tag::error >();

  using AMR::edge_t;

  // Compute errors in ICs and define refinement criteria for edges
  std::vector< edge_t > edge;
  std::vector< tk::real > crit;
  AMR::Error error;
  for (std::size_t p=0; p<npoin; ++p)   // for all mesh nodes on this chare
    for (auto q : tk::Around(psup,p)) { // for all nodes surrounding p
       tk::real cmax = 0.0;
       edge_t e(p,q);
       for (auto i : refidx) {          // for all refinement variables
         auto c = error.scalar( u, e, i, m_coord, m_inpoel, esup, errtype );
         if (c > cmax) cmax = c;        // find max error at edge
       }
       if (cmax > 0.0) {         // if nonzero error, will pass edge to refiner
         edge.push_back( e );
         crit.push_back( cmax );
       }
     }

  Assert( edge.size() == crit.size(), "Size mismatch" );

  // Do error-based refinement
  m_refiner.error_refinement( edge, crit );

  // Update mesh coordinates and connectivity
  updateMesh();

  // Set number of extra edges to a nonzero number, triggering correction
  m_extra = 1;
}

void
Refiner::userRefine()
// *****************************************************************************
// Do mesh refinement based on user explicitly tagging edges
// *****************************************************************************
{
  // Get user-defined node-pairs (edges) to tag for refinement
  const auto& edgenodelist = g_inputdeck.get< tag::amr, tag::edge >();

  if (!edgenodelist.empty()) {  // if user explicitly tagged edges
    // Find number of nodes in old mesh
    auto npoin = tk::npoin( m_inpoel );
    // Generate edges surrounding points in old mesh
    auto esup = tk::genEsup( m_inpoel, 4 );
    auto psup = tk::genPsup( m_inpoel, 4, esup );

    tk::UnsMesh::EdgeSet edgeset;
    for (std::size_t i=0; i<edgenodelist.size()/2; ++i)
      edgeset.insert( {{ {edgenodelist[i*2+0], edgenodelist[i*2+1]} }} );

    using AMR::edge_t;

    // Tag edges the user configured
    std::vector< edge_t > edge;
    std::vector< tk::real > crit;
    for (std::size_t p=0; p<npoin; ++p)        // for all mesh nodes on this chare
      for (auto q : tk::Around(psup,p)) {      // for all nodes surrounding p
        tk::UnsMesh::Edge e{{p,q}};
        if (edgeset.find(e) != end(edgeset)) { // tag edge if on user's list
          edge.push_back( edge_t(e[0],e[1]) );
          crit.push_back( 1.0 );
        }
      }

    Assert( edge.size() == crit.size(), "Size mismatch" );

    // Do error-based refinement
    m_refiner.error_refinement( edge, crit );

    // Update mesh coordinates and connectivity
    updateMesh();

    // Set number of extra edges to a nonzero number, triggering correction
    m_extra = 1;
  }
}

void
Refiner::coordRefine()
// *****************************************************************************
// Do mesh refinement based on tagging edges based on end-point coordinates
// *****************************************************************************
{
  // Get user-defined half-world coordinates
  auto xminus = g_inputdeck.get< tag::amr, tag::xminus >();
  auto xplus = g_inputdeck.get< tag::amr, tag::xplus >();
  auto yminus = g_inputdeck.get< tag::amr, tag::yminus >();
  auto yplus = g_inputdeck.get< tag::amr, tag::yplus >();
  auto zminus = g_inputdeck.get< tag::amr, tag::zminus >();
  auto zplus = g_inputdeck.get< tag::amr, tag::zplus >();

  // The default is the largest representable double
  auto rmax = std::numeric_limits< kw::amr_xminus::info::expect::type >::max();
  auto eps =
    std::numeric_limits< kw::amr_xminus::info::expect::type >::epsilon();

  // Decide if user has configured the half-world
  bool xm = std::abs(xminus - rmax) > eps ? true : false;
  bool xp = std::abs(xplus - rmax) > eps ? true : false;
  bool ym = std::abs(yminus - rmax) > eps ? true : false;
  bool yp = std::abs(yplus - rmax) > eps ? true : false;
  bool zm = std::abs(zminus - rmax) > eps ? true : false;
  bool zp = std::abs(zplus - rmax) > eps ? true : false;

  using AMR::edge_t;

  if (xm || xp || ym || yp || zm || zp) {       // if any half-world configured
    // Find number of nodes in old mesh
    auto npoin = tk::npoin( m_inpoel );
    // Generate edges surrounding points in old mesh
    auto esup = tk::genEsup( m_inpoel, 4 );
    auto psup = tk::genPsup( m_inpoel, 4, esup );
    // Get access to node coordinates
    const auto& x = m_coord[0];
    const auto& y = m_coord[1];
    const auto& z = m_coord[2];
    // Compute errors in ICs and define refinement criteria for edges
    std::vector< edge_t > edge;
    std::vector< tk::real > crit;
    for (std::size_t p=0; p<npoin; ++p)        // for all mesh nodes on this chare
      for (auto q : tk::Around(psup,p)) {      // for all nodes surrounding p
        tk::UnsMesh::Edge e{{p,q}};

        bool t = true;
        if (xm) { if (x[p]>xminus && x[q]>xminus) t = false; }
        if (xp) { if (x[p]<xplus && x[q]<xplus) t = false; }
        if (ym) { if (y[p]>yminus && y[q]>yminus) t = false; }
        if (yp) { if (y[p]<yplus && y[q]<yplus) t = false; }
        if (zm) { if (z[p]>zminus && z[q]>zminus) t = false; }
        if (zp) { if (z[p]<zplus && z[q]<zplus) t = false; }

        if (t) {
          edge.push_back( edge_t(e[0],e[1]) );
          crit.push_back( 1.0 );
        }
      }

    Assert( edge.size() == crit.size(), "Size mismatch" );

    // Do error-based refinement
    m_refiner.error_refinement( edge, crit );

    // Update mesh coordinates and connectivity
    updateMesh();

    // Set number of extra edges to a nonzero number, triggering correction
    m_extra = 1;
  }
}

tk::Fields
Refiner::nodeinit( std::size_t npoin,
                   const std::pair< std::vector< std::size_t >,
                                    std::vector< std::size_t > >& esup )
// *****************************************************************************
// Evaluate initial conditions (IC) at mesh nodes
//! \param[in] npoin Number points in mesh (on this chare)
//! \param[in] esup Elements surrounding points as linked lists, see tk::genEsup
//! \return Initial conditions (evaluated at t0) at nodes
// *****************************************************************************
{
  auto t0 = g_inputdeck.get< tag::discr, tag::t0 >();
  auto nprop = g_inputdeck.get< tag::component >().nprop();

  // Will store nodal ICs
  tk::Fields u( m_coord[0].size(), nprop );

  // Evaluate ICs differently depending on nodal or cell-centered discretization
  const auto scheme = g_inputdeck.get< tag::discr, tag::scheme >();
  if (scheme == ctr::SchemeType::MatCG || scheme == ctr::SchemeType::DiagCG) {

    // Node-centered: evaluate ICs for all scalar components integrated
    for (const auto& eq : g_cgpde) eq.initialize( m_coord, u, t0 );

  } else if (scheme == ctr::SchemeType::DG) {

    // Initialize cell-centered unknowns
    tk::Fields ue( m_inpoel.size()/4, nprop );
    auto geoElem = tk::genGeoElemTet( m_inpoel, m_coord );
    for (const auto& eq : g_dgpde) eq.initialize( geoElem, ue, t0 );

    // Transfer initial conditions from cells to nodes
    for (std::size_t p=0; p<npoin; ++p) {    // for all mesh nodes on this chare
      std::vector< tk::real > up( nprop, 0.0 );
      tk::real vol = 0.0;
      for (auto e : tk::Around(esup,p)) {       // for all cells around node p
        // compute nodal volume: every element contributes their volume / 4
        vol += geoElem(e,0,0) / 4.0;
        // sum cell value to node weighed by cell volume / 4
        for (std::size_t c=0; c<nprop; ++c)
          up[c] += ue[e][c] * geoElem(e,0,0) / 4.0;
      }
      // store nodal value
      for (std::size_t c=0; c<nprop; ++c) u(p,c,0) = up[c] / vol;
    }

  } else Throw( "Nodal initialization not handled for discretization scheme" );

  Assert( u.nunk() == m_coord[0].size(), "Size mismatch" );
  Assert( u.nprop() == nprop, "Size mismatch" );

  return u;
}

void
Refiner::correctRefine( const tk::UnsMesh::EdgeSet& extra )
// *****************************************************************************
// Do mesh refinement correcting chare-boundary edges
//! \param[in] extra Unique edges that need a new node on chare boundaries
// *****************************************************************************
{
  using AMR::edge_t;

  if (!extra.empty()) {
    // Generate list of edges that need to be corrected
    std::vector< edge_t > edge;
    for (const auto& e : extra) edge.push_back( edge_t(e[0],e[1]) );
    std::vector< tk::real > crit( edge.size(), 1.0 );

    // Do refinement including edges that need to be corrected
    m_refiner.error_refinement( edge, crit );

    // Update mesh coordinates and connectivity
    updateMesh();
  }
}

void
Refiner::updateMesh()
// *****************************************************************************
// Update mesh after refinement
// *****************************************************************************
{
  // Get refined mesh connectivity
  const auto& refinpoel = m_refiner.tet_store.get_active_inpoel();
  Assert( refinpoel.size()%4 == 0, "Inconsistent refined mesh connectivity" );

  // Generate unique node lists of old and refined mesh using local ids
  std::unordered_set< std::size_t > old( m_inpoel.cbegin(), m_inpoel.cend() );
  std::unordered_set< std::size_t > ref( refinpoel.cbegin(), refinpoel.cend() );

  updateVolMesh( old, ref );
  updateBndMesh( old, ref );

  // Update mesh connectivity with local node IDs
  m_inpoel = refinpoel;

  // Update mesh connectivity with new global node ids
  m_ginpoel = m_inpoel;
  Assert( tk::uniquecopy(m_ginpoel).size() == m_coord[0].size(),
          "Size mismatch" );
  for (auto& i : m_ginpoel) i = m_gid[i];

  // Update flat coordinates storage
  m_coord = flatcoord( m_coordmap );

  // Perform leak test on new mesh
  Assert( !tk::leakyPartition(
            tk::genEsuelTet( m_inpoel, tk::genEsup(m_inpoel,4) ),
            m_inpoel, m_coord ),
          "Refined mesh partition leaky" );

//std::cout << "----------------\n";
}

void
Refiner::updateVolMesh( const std::unordered_set< std::size_t >& old,
                        const std::unordered_set< std::size_t >& ref )
// *****************************************************************************
//  Update volume mesh after mesh refinement
//! \param[in] old Unique nodes of the old (unrefined) mesh using local ids
//! \param[in] ref Unique nodes of the refined mesh using local ids
// *****************************************************************************
{
  auto& x = m_coord[0];
  auto& y = m_coord[1];
  auto& z = m_coord[2];

  // Resize node coordinate storage to accommodate refined mesh nodes
  auto npoin = ref.size();
  x.resize( npoin );
  y.resize( npoin );
  z.resize( npoin );
  m_gid.resize( npoin, std::numeric_limits< std::size_t >::max() );

  // Generate coordinates and ids to newly added nodes after refinement step
  for (auto r : ref) {               // for all unique nodes of the refined mesh
    if (old.find(r) == end(old)) {   // if node is newly added (in this step)
      // get (local) parent ids of newly added node
      auto p = m_refiner.node_connectivity.get( r );
      Assert( old.find(p[0]) != end(old) && old.find(p[1]) != end(old),
              "Parent(s) not in old mesh" );
      Assert( r >= old.size(), "Attempting to overwrite node with added one" );
      // generate coordinates for newly added node
      x[r] = (x[p[0]] + x[p[1]])/2.0;
      y[r] = (y[p[0]] + y[p[1]])/2.0;
      z[r] = (z[p[0]] + z[p[1]])/2.0;
      decltype(p) gp{{ m_gid[p[0]], m_gid[p[1]] }}; // global parent ids
      // generate new global ID for newly added node
      auto g = tk::UnsMesh::Hash<2>()( gp );
      // ensure newly generated node id has not yet been used
      Assert( g >= old.size(), "Hashed id overwriting old id" );
      Assert( m_coordmap.find(g) == end(m_coordmap),
              "Hash collision: ID already exist" );
      // assign new global ids to local->global and to global->local maps
      m_gid[r] = g;
      Assert( m_lid.find(g) == end(m_lid),
              "Overwriting entry global->local node ID map" );
      m_lid[g] = r;
      // assign new coordinates to new global node id
      Assert( m_coordmap.find(g) == end(m_coordmap),
              "Overwriting entry coordmap" );
      m_coordmap.insert( {g, {{x[r], y[r], z[r]}}} );
      // assign new coordinates and new global node id to global parent id pair
      m_edgenode[ gp ] = std::make_tuple( g, x[r], y[r], z[r] );
    }
  }

  Assert( m_gid.size() == m_lid.size(), "Size mismatch" );

  Assert( std::none_of( begin(m_gid), end(m_gid), [](std::size_t i){
            return i == std::numeric_limits< std::size_t >::max(); } ),
          "Not all local->global node IDs have been assigned" );
}

Refiner::BndFaces
Refiner::boundary()
// *****************************************************************************
// Generate boundary data structure
//! \return Map associating a pair of side set id and adjacent tet id (value)
//!   to a partition-boundary triangle face (key) given by three global node IDs
//! \details This is used to regenerate physical boundary face and node data
//!   structures after refinement, see updateBoundaryMesh().
// *****************************************************************************
{
  using Face = tk::UnsMesh::Face;
  using Tet = tk::UnsMesh::Tet;

  // Generate the inverse of AMR's tets map
  std::unordered_map< Tet,
                      std::size_t,
                      tk::UnsMesh::Hash<4>,
                      tk::UnsMesh::Eq<4> > invtets;
  for (const auto& t : m_refiner.tet_store.tets) invtets[ t.second ] = t.first;

  // Generate data structure that associates the pair of side set id and
  // adjacent tet id to a boundary triangle face for all boundary faces. After
  // this loop we will have all tets adjacent to boundary faces, where the
  // boundary includes all physical boundaries (where the user may assign
  // boundary conditions via side sets from the mesh file) as well as
  // chare-boundaries due to domain decomposition.
  BndFaces bnd;
  auto oldesuel = tk::genEsuelTet( m_inpoel, tk::genEsup(m_inpoel,4) );
  for (std::size_t e=0; e<oldesuel.size()/4; ++e) {    // for tets on this chare
    auto mark = e*4;
    for (std::size_t f=0; f<4; ++f) {
      if (oldesuel[mark+f] == -1) {  // if a face does not have an adjacent tet
        Face b{{ m_ginpoel[ mark+tk::lpofa[f][0] ],
                 m_ginpoel[ mark+tk::lpofa[f][1] ],
                 m_ginpoel[ mark+tk::lpofa[f][2] ] }};
        Tet t{{ m_inpoel[mark+0], m_inpoel[mark+1],
                m_inpoel[mark+2], m_inpoel[mark+3] }};
        // associate tet id adjacent to boundary face to boundary face, at this
        // point we fill in -1 for the side set id, since we don't know it yet
        auto i = invtets.find( t );
        Assert( i != end(invtets), "Tet not found in AMR object" );
        bnd[ b ] = { -1, i->second };
      }
    }
  }

  // Assign side set ids to faces on the physical boundary only. Note that
  // m_belem may be empty and that is okay, in that case bnd will contain data
  // on both chare as well as physical boundaries and the side set id in the map
  // value will stay at -1.
  for (const auto& ss : m_belem)  // for all phsyical boundaries (sidesets)
    for (auto f : ss.second) {    // for all faces on this physical boundary
      Face t{{ m_triinpoel[f*3+0], m_triinpoel[f*3+1], m_triinpoel[f*3+2] }};
      auto cf = bnd.find( t );
      if (cf != end(bnd)) cf->second.first = ss.first;
    }

  // Remove chare-boundary faces (to which the above loop did not assign set
  // id), but only if the above loop was run, i.e., if m_belem was not empty.
  // This results in removing the chare-boundary faces keeping only the physical
  // boundary faces (and their associated side set id and tet id).
  if (!m_belem.empty()) {
    auto bndcopy = bnd;
    for (const auto& f : bndcopy) if (f.second.first == -1) bnd.erase( f.first );
  }

  return bnd;
}

void
Refiner::updateBndMesh( const std::unordered_set< std::size_t >& old,
                        const std::unordered_set< std::size_t >& ref )
// *****************************************************************************
// Update boundary data structures after mesh refinement
//! \param[in] old Unique nodes of the old (unrefined) mesh using local ids
//! \param[in] ref Unique nodes of the refined mesh using local ids
// *****************************************************************************
{
  // generate boundary data structure after mesh refinement
  auto bnd = boundary();

  // regerate boundary faces and nodes after mesh refinement
  updateBndFaces( old, ref, bnd );
  updateBndNodes( old, ref, bnd );
}

void
Refiner::updateBndFaces( const std::unordered_set< std::size_t >& old,
                         const std::unordered_set< std::size_t >& ref,
                         const BndFaces& bnd )
// *****************************************************************************
// Regenerate boundary faces after mesh refinement step
//! \param[in] old Unique nodes of the old (unrefined) mesh using local ids
//! \param[in] ref Unique nodes of the refined mesh using local ids
//! \param[in] bnd Boundary face map, associating a pair of side set id and
//!   adjacent tet id to a boundary triangle face
// *****************************************************************************
{
  IGNORE(ref);  // to avoid compiler warning when asserts are optimized away

  using Face = tk::UnsMesh::Face;

  // storage for boundary faces associated to side-set IDs of the refined mesh
  decltype(m_belem) belem;              // will become m_belem
  // storage for boundary faces-node connectivity of the refined mesh
  decltype(m_triinpoel) triinpoel;      // will become m_triinpoel
  // face id counter
  std::size_t facecnt = 0;

  // Lambda to associate a boundary face and connectivity to a side set.
  // Parameter 's' is the list of faces (ids) to add new face to. Parameter 'f'
  // is the triangle face connecttivity to add.
  auto addBndFace = [ &facecnt, &triinpoel ]
                    ( std::vector< std::size_t >& s, const Face& f )
  {
    s.push_back( facecnt++ );
    triinpoel.insert( end(triinpoel), begin(f), end(f) );
  };

  // Lambda to find the nodes of the parent face of a child face. Argument
  // 'face' denotes the node ids of the child face whose parent face we are
  // looking for. This search may find 3 or 4 parent nodes, depending on whether
  // the child shares or does not share a face with the parent tet,
  // respectively.
  auto parentFace = [ &old, this ]( const Face& face ){
    std::unordered_set< std::size_t > s;// will store nodes of parent face
    for (auto n : face) {               // for all 3 nodes of the face
      if (old.find(n) != end(old))      // if child node found in old mesh,
        s.insert( n );                  // that node is also in the parent face
      else {                            // if child node is a newly added one
        // find its parent nodes and store both uniquely
        auto p = this->m_refiner.node_connectivity.get( n );
        s.insert( begin(p), end(p) );
      }
    }
    // Ensure the number of parent nodes are correct
    Assert( s.size() == 3 || s.size() == 4,
            "Parent node list length must be 3 or 4" );
    // Ensure all parent nodes are part of the old (unrefined) mesh
    Assert( std::all_of( begin(s), end(s), [ &old ]( std::size_t j ){
                           return old.find(j) != end(old); } ),
            "Old face nodes not in old mesh" );
    // Return unique set of nodes of the parent face of child face
    return s;
  };

  // Regenerate boundary faces after refinement step
  for (const auto& f : bnd)     // for all boundary faces
    if (f.second.first != -1) { // for all physical boundary faces
      // construct face of old mesh boundary face using local ids
      Face oldface{{ tk::cref_find( m_lid, f.first[0] ),
                     tk::cref_find( m_lid, f.first[1] ),
                     tk::cref_find( m_lid, f.first[2] ) }};
      // will associate to side set id of old (unrefined) mesh boundary face
      auto& sideface = belem[ f.second.first ];
      // query number of children of boundary tet adjacent to boundary face
      auto nc = m_refiner.tet_store.data( f.second.second ).num_children;
      if (nc == 0) {    // if boundary tet is not refined, add its boundary face
        addBndFace( sideface, f.first );
      } else {          // if boundary tet is refined
        const auto& tets = m_refiner.tet_store.tets;
        for (decltype(nc) i=0; i<nc; ++i ) {      // for all child tets
          // get child tet id
          auto childtet = m_refiner.tet_store.get_child_id( f.second.second, i );
          auto ct = tets.find( childtet );
          Assert( ct != end(tets), "Child tet not found" );
          // ensure all nodes of child tet are in refined mesh
          Assert( ref.find(ct->second[0]) != end(ref) &&
                  ref.find(ct->second[1]) != end(ref) &&
                  ref.find(ct->second[2]) != end(ref) &&
                  ref.find(ct->second[3]) != end(ref),
                  "Boundary child tet node id not found in refined mesh" );
          // get nodes of child tet
          auto A = ct->second[0];
          auto B = ct->second[1];
          auto C = ct->second[2];
          auto D = ct->second[3];
          // form all 4 faces of child tet
          std::array<Face,4> face{{{{A,C,B}}, {{A,B,D}}, {{A,D,C}}, {{B,C,D}}}};
          for (const auto& rf : face) {   // for all faces of child tet
            // find nodes of the parent face of child face
            auto parfac = parentFace( rf );
            // if the child shares a face with its parent and all 3 nodes of the
            // parent face of the child's face are the same, the child face is
            // on the same boundary as the parent face
            if ( parfac.size() == 3 &&
                 parfac.find(oldface[0]) != end(parfac) &&
                 parfac.find(oldface[1]) != end(parfac) &&
                 parfac.find(oldface[2]) != end(parfac) )
            {
              addBndFace(sideface, {{m_gid[rf[2]],m_gid[rf[1]],m_gid[rf[0]]}});
            }
          }
        }
      }
    }

  // Update boundary face data structures
  m_belem = std::move(belem);
  m_triinpoel = std::move(triinpoel);
}

void
Refiner::updateBndNodes( const std::unordered_set< std::size_t >& old,
                         const std::unordered_set< std::size_t >& ref,
                         const BndFaces& bnd )
// *****************************************************************************
// Update boundary nodes after mesh refinement
//! \param[in] old Unique nodes of the old (unrefined) mesh using local ids
//! \param[in] ref Unique nodes of the refined mesh using local ids
//! \param[in] bnd Boundary face map, associating a pair of side set id and
//!   adjacent tet id to a boundary triangle face
// *****************************************************************************
{
  IGNORE(ref);  // to avoid compiler warning when asserts are optimized away

  using Edge = tk::UnsMesh::Edge;

  // storage for boundary nodes associated to side-set IDs of the refined mesh
  decltype(m_bnode) bnode;              // will become m_node

  // Generate unique set of nodes for each side set
  std::unordered_map< int, std::unordered_set< std::size_t > > bnodeset;
  for (const auto& ss : m_bnode)  // for all phsyical boundaries (sidesets)
    bnodeset[ ss.first ].insert( begin(ss.second), end(ss.second) );

  // Lambda to find the nodes of the parent edge of a node
  auto parentEdge = [ &old, this ]( std::size_t c ) -> Edge {
    if (old.find(c) != end(old)) // if node is in old mesh, return doubled input
      return {{ c, c }};
    else
      return this->m_refiner.node_connectivity.get( c );
  };

  // Lambda to find a global node ID among the nodelists of side sets. Return -1
  // if not found, or all the side set ids in which the node is found.
  auto bndNode = [ &bnodeset ]( std::size_t p ){
    std::vector< int > ss;
    for (const auto& s : bnodeset)  // for all phsyical boundaries (sidesets)
      if (s.second.find(p) != end(s.second))
        ss.push_back( s.first );
    return ss;
  };


  // Regenerate boundary node lists after refinement step
  for (const auto& f : bnd) {
    // query number of children of boundary tet adjacent to boundary face
    auto nc = m_refiner.tet_store.data( f.second.second ).num_children;
    if (nc == 0) {      // if boundary tet is not refined, add its boundary face
      for (auto n : f.first) {
        auto ss = bndNode( n );
        for (auto s : ss) if (s != -1) bnode[ s ].push_back( n );
      }
    } else {            // if boundary tet is refined
      const auto& tets = m_refiner.tet_store.tets;
      for (decltype(nc) i=0; i<nc; ++i ) {      // for all child tets
        // get child tet id
        auto childtet = m_refiner.tet_store.get_child_id( f.second.second, i );
        auto ct = tets.find( childtet );
        Assert( ct != end(tets), "Child tet not found" );
        // ensure all nodes of child tet are in refined mesh
        Assert( ref.find(ct->second[0]) != end(ref) &&
                ref.find(ct->second[1]) != end(ref) &&
                ref.find(ct->second[2]) != end(ref) &&
                ref.find(ct->second[3]) != end(ref),
                "Boundary child tet node id not found in refined mesh" );
        // get nodes of child tet
        auto A = ct->second[0];
        auto B = ct->second[1];
        auto C = ct->second[2];
        auto D = ct->second[3];
        // form all 6 edges of child tet
        std::array<Edge,6> edge{{ {{A,B}}, {{B,C}}, {{A,C}},
                                  {{A,D}}, {{B,D}}, {{C,D}} }};
        for (const auto& re : edge)
          for (auto c : re) {
            auto p = parentEdge( c );
            auto ss1 = bndNode( m_gid[p[0]] );
            auto ss2 = bndNode( m_gid[p[1]] );
            for (auto s1 : ss1)
              for (auto s2 : ss2)
                if (s1 != -1 && s2 != -1 && s1 == s2)
                  bnode[ s1 ].push_back( m_gid[c] );
          }
      }
    }
  }

  // Make boundary node IDs unique for each physical boundary (side set)
  for (auto& s : bnode) tk::unique( s.second );

  // Update boundary node lists
  m_bnode = std::move(bnode);
}

#include "NoWarning/refiner.def.h"<|MERGE_RESOLUTION|>--- conflicted
+++ resolved
@@ -505,11 +505,7 @@
 {
   // create sorter Charm++ chare array elements using dynamic insertion
   m_sorter[ thisIndex ].insert( m_host, m_solver, m_cbs, m_scheme, m_ginpoel,
-<<<<<<< HEAD
     m_coordmap, m_belem, m_triinpoel, m_bnode, m_nchare );
-=======
-    m_coordmap, m_belem, m_triinpoel, m_bnode, m_nchare, CkMyPe() );
->>>>>>> 764259fe
 
   // Compute final number of cells across whole problem
   std::vector< std::uint64_t > mesh{ m_ginpoel.size()/4, m_coord[0].size() };
