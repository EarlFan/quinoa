// *****************************************************************************
/*!
  \file      src/Inciter/partitioner.ci
  \copyright 2012-2015, J. Bakosi, 2016-2017, Los Alamos National Security, LLC.
  \brief     Charm++ module interface file for the chare partitioner group
  \details   Charm++ module interface file for the chare partitioner group used
             to perform mesh partitioning.
*/
// *****************************************************************************

module partitioner {

  include "Types.h";
  include "UnsMesh.h";
  include "Scheme.h";

  extern module transporter;

  namespace inciter {

    group Partitioner {
      entry Partitioner( const std::vector< CkCallback >& cb,
                         const CProxy_Transporter& host,
<<<<<<< HEAD
                         const tk::CProxy_Solver& solver,
                         const CProxy_BoundaryConditions& bc,
                         const Scheme& scheme );
=======
                         const Scheme& scheme,
                         const tk::CProxy_Solver& solver,
                         std::size_t nbfac,
                         const std::map< int, std::vector< std::size_t > >& bface,
                         const std::map< int, std::vector< std::size_t > >& belem ) ;
>>>>>>> 508643e5
      entry void partition( int nchare );
      entry void add( int frompe,
            const std::unordered_map< int, std::vector< std::size_t > >& elem );
      entry void recv();
      entry void flatten();
      entry void offset( int pe, std::size_t u );
      entry void request( int pe, const std::unordered_set< std::size_t >& nd );
      entry void request( int pe, const tk::UnsMesh::Edges& ed );
      entry void neworder(
                   const std::unordered_map< std::size_t, std::size_t >& nd );
      entry void neworder( const tk::UnsMesh::EdgeNodes& ed );
      entry void lower( std::size_t low );
      entry void stdCost( tk::real av );
      entry void gather();
      entry void query( int pe,
                        const std::set< std::size_t >& nodes,
                        const tk::UnsMesh::Edges& edges );
      entry void mask( int pe,
                       const std::unordered_map< std::size_t,
                                                 std::vector< int > >& cn,
                       tk::UnsMesh::EdgeChares& ce );
      entry void createWorkers();

      // SDAG code follows. See http://charm.cs.illinois.edu/manuals/html/
      // charm++/manual.html, Sec. "Structured Control Flow: Structured Dagger".

      // High-level overview of the dependency and asynchronous call structure
      // ---------------------------------------------------------------------
      //
      // Directed Acyclic Graph (DAG):        DAG legend:
      // -----------------------------          Own - Owned nodes reordered
      //                                        Req - Node IDs requested
      // Own --  Pre -- Ord -- Low ---  Cre     Pre - Start preparing nodes IDs
      //       /         | \           /  |     Ord - Nodes reordered
      // Req -           |   -- Upp ---  /      Low - Lower bound received
      //                  \             /       Upp - Upper bound computed
      //                    -- Par ----         Cre - Create workers
      //                                        Par - Partitioners participated
      //
      // Interpretation of the above DAG
      // -------------------------------
      // Control flow is from left to right and top to bottom. As the above
      // graph shows, we wait for both Own and Req conditions to be complete
      // before we start preparing node IDs for the requestor.
      //
      // Reordering of node IDs consists of two main parts: (1) Reordering those
      // nodes that are unique on our PE, i.e., do not exist on any other PE.
      // These nodes can be assigned a new node ID without any communication.
      // (2) Reordering those nodes that connect to mesh cells on other PEs.
      // Assignment of new node IDs, i.e., reordering, must be handled in a way
      // that the same new node IDs will be assigned to the nodes that are
      // physically the same but happen to exist on other PEs as well as on
      // ours.
      //
      // Accordingly, reordering starts with the owned, i.e., independently
      // reordered nodes, on each PE. When that is done, Own is triggered,
      // signaling that the new order for the owned nodes are ready to be
      // queried. On another path, every PE immediately sends out requests to
      // fellow PEs for nodes that they cannot reorder by themselves. However,
      // those can only be sent back when the PE they are requested from has
      // finished reordering (i.e., assigning new IDs to) them, so we wait until
      // Own is satisfied on that PE. Req is triggered when a PE has received a
      // request. Only when Own and Req are both satisfied do we need to prepare
      // a set of new node IDs for a requestor, hence the above logic in the
      // SDAG. Since there can be multiple requests arriving before any (or some
      // or all) of them can be satisfied, the requests are queued into a vector
      // and when the runtime system calls prepare(), we fullfill all requests,
      // clear the queue, and automatically re-enable the trigger for Own, i.e.,
      // wait only for Req, i.e., new requests.
      //
      // The second part of the graph, only happens after reordering is done,
      // after the mesh reordering has been completed, and started by a call to
      // bounds() inside reordered(). Ord is a partial synchronization point,
      // because it happens at different times on different PEs.

      // First the upper bounds of the node IDs are computed on each PE, and
      // once that is done the lower bounds are communicated among the fellow
      // Partitioner branches, since the lower bound of PE n is the upper bound
      // of PE n-1. Only when both upper and lower bounds have been stored on a
      // PE, can worker chare array elements be inserted, done in create().
      // Initiation of estimating the average and standard deviation of the
      // communication cost of merging the linear system is done in the
      // beginning of create(), which starts two reductions, which must be done
      // after each other: the first one accumulates the sum of the cost from
      // each PE, and once the average is available on Transporter, a second
      // round accumulates the variances back to Transporter.
      //
      // While the tasks carried out as described in the previous paragraph lead
      // to correct results, there is an additional trigger, _participated_,
      // denoted by Par, that needs to be enabled before create() is called. The
      // role of Par is to make sure that all PEs participate in the
      // distribution of new (reordered) mesh node IDs during reordering. In
      // particular, since PE 0 has nothing to receive from others, if this
      // trigger is not in place, PE 0 goes ahead of every other PE and calls
      // create() which calls Worker constructors, a potentially heavy function.
      // This is undesired at this point since PE 0 will surely need to answer
      // to requests from other PEs with new node IDs, which can only be done
      // (if the participated trigger is not in place) when the Workers have
      // been created. This introduces unnecessary delays and load imbalance
      // during reordering. Thus requiring participated_complete() in addition
      // to lower and upper, delays creating of Workers. As a result, PE 0 is
      // ready for requests from other PEs for new node IDs earlier than without
      // the participate trigger, which yields a lot tighter CPU utilization
      // during reordering. The participated trigger is enabled in two places:
      // (1) in prepare(), i.e., if a PE had to prepare some of its new node IDs
      // for others, and (2) in neworder(), i.e., if a PE had to receive new
      // node IDs from others. Thus node reordering is only considered complete
      // if every PE has participated in communication of the new node IDs.
      //
      // Note that Pre, Ord, and Cre are partial synchronization points: while
      // Pre always happens before Ord, and Cre on the same PE, they happen at
      // different times on different PEs, so these are not considered global
      // synchronization points.
      //
      // Note that the above logic changes very little if initial uniform mesh
      // refinement is performed. That happens in flatten(), which is always
      // after the the initial mesh partitioning but before global distributed
      // mesh node reordering. When nodes are to be sent during reordering,
      // edge-nodes are also sent and while edge-nodes are stored in different
      // data structures, the logic remains the same as used for the
      // communication of nodes.

      entry void wait4prep() {
        when reorderowned_complete(), nodes_requested_complete()
        serial "prepare" { prepare(); }
      };

      entry void wait4reorder() {
        when nodesreorder_complete(), edgesreorder_complete()
        serial "reordered" { reordered(); }
      };

      entry void wait4bounds() {
        when lower_complete(), upper_complete(), participated_complete()
        serial "create" { create(); }
      };

      entry void reorderowned_complete();
      entry void nodes_requested_complete();
      entry void nodesreorder_complete();
      entry void edgesreorder_complete();
      entry void lower_complete();
      entry void upper_complete();
      entry void participated_complete();
    };

  } // inciter::

}<|MERGE_RESOLUTION|>--- conflicted
+++ resolved
@@ -19,19 +19,15 @@
   namespace inciter {
 
     group Partitioner {
-      entry Partitioner( const std::vector< CkCallback >& cb,
-                         const CProxy_Transporter& host,
-<<<<<<< HEAD
-                         const tk::CProxy_Solver& solver,
-                         const CProxy_BoundaryConditions& bc,
-                         const Scheme& scheme );
-=======
-                         const Scheme& scheme,
-                         const tk::CProxy_Solver& solver,
-                         std::size_t nbfac,
-                         const std::map< int, std::vector< std::size_t > >& bface,
-                         const std::map< int, std::vector< std::size_t > >& belem ) ;
->>>>>>> 508643e5
+      entry Partitioner(
+        const std::vector< CkCallback >& cb,
+        const CProxy_Transporter& host,
+        const tk::CProxy_Solver& solver,
+        const CProxy_BoundaryConditions& bc,
+        const Scheme& scheme,
+        std::size_t nbfac,
+        const std::map< int, std::vector< std::size_t > >& bface,
+        const std::map< int, std::vector< std::size_t > >& belem );
       entry void partition( int nchare );
       entry void add( int frompe,
             const std::unordered_map< int, std::vector< std::size_t > >& elem );
