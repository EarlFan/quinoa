// *****************************************************************************
/*!
  \file      src/Inciter/DG.C
  \copyright 2012-2015 J. Bakosi,
             2016-2018 Los Alamos National Security, LLC.,
             2019 Triad National Security, LLC.
             All rights reserved. See the LICENSE file for details.
  \brief     DG advances a system of PDEs with the discontinuous Galerkin scheme
  \details   DG advances a system of partial differential equations (PDEs) using
    discontinuous Galerkin (DG) finite element (FE) spatial discretization (on
    tetrahedron elements) combined with Runge-Kutta (RK) time stepping.
  \see The documentation in DG.h.
*/
// *****************************************************************************

#include <algorithm>
#include <numeric>

#include "DG.h"
#include "Discretization.h"
#include "DGPDE.h"
#include "DiagReducer.h"
#include "DerivedData.h"
#include "ElemDiagnostics.h"
#include "Inciter/InputDeck/InputDeck.h"
#include "Refiner.h"
#include "Limiter.h"
#include "Reorder.h"

namespace inciter {

extern ctr::InputDeck g_inputdeck;
extern ctr::InputDeck g_inputdeck_defaults;
extern std::vector< DGPDE > g_dgpde;

//! Runge-Kutta coefficients
static const std::array< std::array< tk::real, 3 >, 2 >
  rkcoef{{ {{ 0.0, 3.0/4.0, 1.0/3.0 }}, {{ 1.0, 1.0/4.0, 2.0/3.0 }} }};

} // inciter::

using inciter::DG;

DG::DG( const CProxy_Discretization& disc,
        const std::map< int, std::vector< std::size_t > >& bface,
        const std::map< int, std::vector< std::size_t > >& /* bnode */,
        const std::vector< std::size_t >& triinpoel ) :
  m_disc( disc ),
  m_ncomfac( 0 ),
  m_nadj( 0 ),
  m_nsol( 0 ),
  m_ninitsol( 0 ),
  m_nlim( 0 ),
  m_fd( Disc()->Inpoel(), bface, tk::remap(triinpoel,Disc()->Lid()) ),
  m_u( Disc()->Inpoel().size()/4,
       g_inputdeck.get< tag::discr, tag::ndof >()*
       g_inputdeck.get< tag::component >().nprop() ),
  m_un( m_u.nunk(), m_u.nprop() ),
  m_geoFace( tk::genGeoFaceTri( m_fd.Nipfac(), m_fd.Inpofa(), Disc()->Coord()) ),
  m_geoElem( tk::genGeoElemTet( Disc()->Inpoel(), Disc()->Coord() ) ),
  m_lhs( m_u.nunk(), m_u.nprop() ),
  m_rhs( m_u.nunk(), m_u.nprop() ),
  m_limFunc( limFunc(Disc()->Inpoel().size()/4) ),
  m_nfac( m_fd.Inpofa().size()/3 ),
  m_nunk( m_u.nunk() ),
  m_ncoord( Disc()->Coord()[0].size() ),
  m_msumset( Disc()->msumset() ),
  m_bndFace(),
  m_ghostData(),
  m_ghostReq( 0 ),
  m_exptNbface( 0 ),
  m_ghost(),
  m_exptGhost(),
  m_recvGhost(),
  m_diag(),
  m_stage( 0 ),
  m_initial( 1 ),
  m_refined( 0 )
// *****************************************************************************
//  Constructor
//! \param[in] disc Discretization proxy
//! \param[in] bface Boundary-faces mapped to side set ids
//! \param[in] triinpoel Boundary-face connectivity
// *****************************************************************************
{
  usesAtSync = true;    // enable migration at AtSync

  // Size communication buffers and setup ghost data
  resizeComm();
}

void
DG::resizeComm()
// *****************************************************************************
//  Start sizing communication buffers and setting up ghost data
// *****************************************************************************
{
  auto d = Disc();

  const auto& gid = d->Gid();
  const auto& inpoel = d->Inpoel();
  const auto& inpofa = m_fd.Inpofa();
  const auto& esuel = m_fd.Esuel();

  // Perform leak test on mesh partition
  Assert( !tk::leakyPartition( esuel, inpoel, d->Coord() ),
          "Mesh partition leaky" );

  // Activate SDAG waits for face adjacency map (ghost data) calculation
  thisProxy[ thisIndex ].wait4ghost();

  // Enable SDAG wait for initially building the solution vector and limiting
  if (m_initial) {
    thisProxy[ thisIndex ].wait4initlim();
    thisProxy[ thisIndex ].wait4sol();
    thisProxy[ thisIndex ].wait4lim();
  }

  // Invert inpofa to enable searching for faces based on (global) node triplets
  Assert( inpofa.size() % 3 == 0, "Inpofa must contain triplets" );
  for (std::size_t f=0; f<inpofa.size()/3; ++f)
    m_ipface.insert( {{{ gid[ inpofa[f*3+0] ],
                         gid[ inpofa[f*3+1] ],
                         gid[ inpofa[f*3+2] ] }}} );

  // At this point ipface has node-id-triplets (faces) on the internal
  // chare-domain and on the physical boundary but not on chare boundaries,
  // hence the name internal + physical boundary faces.

  // Build a set of faces (each face given by 3 global node IDs) associated to
  // chares we potentially share boundary faces with.
  tk::UnsMesh::FaceSet potbndface;
  for (std::size_t e=0; e<esuel.size()/4; ++e) {   // for all our tets
    auto mark = e*4;
    for (std::size_t f=0; f<4; ++f)     // for all tet faces
      if (esuel[mark+f] == -1) {        // if face has no outside-neighbor tet
        // if does not exist in among the internal and physical boundary faces,
        // store as a potential chare-boundary face
        tk::UnsMesh::Face t{{ gid[ inpoel[ mark + tk::lpofa[f][0] ] ],
                              gid[ inpoel[ mark + tk::lpofa[f][1] ] ],
                              gid[ inpoel[ mark + tk::lpofa[f][2] ] ] }};
        if (m_ipface.find(t) == end(m_ipface)) {
          Assert( ++m_exptNbface, "Sum up expected number of boundary faces" );
          potbndface.insert( t );
        }
      }
  }

  if ( g_inputdeck.get< tag::cmd, tag::feedback >() ) d->Tr().chbndface();

  // In the following we assume that the size of the (potential) boundary-face
  // adjacency map above does not necessarily equal to that of the node
  // adjacency map (m_msumset). This is because while a node can be shared at a
  // single corner or along an edge, that does not necessarily share a face as
  // well (in other words, shared nodes or edges can exist that are not part of
  // a shared face). So the chares we communicate with across faces are not
  // necessarily the same as the chares we would communicate nodes with.
  //
  // Since the sizes of the node and face adjacency maps are not the same, while
  // sending the faces on chare boundaries would be okay, however, the receiver
  // would not necessarily know how many chares it must receive from. To solve
  // this problem we send to chares which we share at least a single node with,
  // i.e., rely on the node-adjacency map. Note that to all chares we share at
  // least a single node with we send all our potential chare-boundary faces.
  // This is the same list of faces to all chares we send.
  //
  // Another underlying assumption here is, of course, that the size of the face
  // adjacency map is always smaller than or equal to that of the node adjacency
  // map, which is always true. Since the receive side already knows how many
  // fellow chares it must receive shared node ids from, we use that to detect
  // completion of the number of receives in comfac(). This simplifies the
  // communication pattern and code.

  // Send sets of faces adjacent to chare boundaries to fellow workers (if any)
  if (m_msumset.empty())        // in serial, skip setting up ghosts altogether
    adj();
  else
    for (const auto& c : m_msumset) {   // for all chares we share nodes with
      thisProxy[ c.first ].comfac( thisIndex, potbndface );
    }
}

tk::Fields
DG::limFunc( std::size_t nelem ) const
// *****************************************************************************
// Size and create limiter function data container
//! \param[in] nelem Number elements in mesh
// *****************************************************************************
{
  auto ndof = g_inputdeck.get< tag::discr, tag::ndof >();
  auto nprop = g_inputdeck.get< tag::component >().nprop();

  return tk::Fields( (ndof == 1 ? 0 : nelem), (ndof-1)*nprop );
}

bool
DG::leakyAdjacency()
// *****************************************************************************
// Perform leak-test on chare boundary faces
//! \details This function computes a surface integral over the boundary of the
//!   faces after the face adjacency communication map is completed. A non-zero
//!   vector result indicates a leak, e.g., a hole in the partition (covered by
//!   the faces of the face adjacency communication map), which indicates an
//!   error upstream in the code that sets up the face communication data
//!   structures.
//! \note Compared to tk::leakyPartition() this function performs the leak-test
//!   on the face geometry data structure enlarged by ghost faces on this
//!   partition by computing a discrete surface integral considering the
//!   physical and chare boundary faces, which should be equal to zero for a
//!   closed domain.
//! \return True if our chare face adjacency leaks.
// *****************************************************************************
{
  // Storage for surface integral over our chunk of the adjacency
  std::array< tk::real, 3 > s{{ 0.0, 0.0, 0.0}};

  // physical boundary faces
  for (std::size_t f=0; f<m_fd.Nbfac(); ++f) {
    s[0] += m_geoFace(f,0,0) * m_geoFace(f,1,0);
    s[1] += m_geoFace(f,0,0) * m_geoFace(f,2,0);
    s[2] += m_geoFace(f,0,0) * m_geoFace(f,3,0);
  }

  // chare-boundary faces
  for (std::size_t f=m_fd.Nipfac(); f<m_fd.Esuf().size()/2; ++f) {
    s[0] += m_geoFace(f,0,0) * m_geoFace(f,1,0);
    s[1] += m_geoFace(f,0,0) * m_geoFace(f,2,0);
    s[2] += m_geoFace(f,0,0) * m_geoFace(f,3,0);
  }

  auto eps = std::numeric_limits< tk::real >::epsilon() * 100;
  return std::abs(s[0]) > eps || std::abs(s[1]) > eps || std::abs(s[2]) > eps;
}

bool
DG::faceMatch()
// *****************************************************************************
// Check if esuf of chare-boundary faces matches
//! \details This function checks each chare-boundary esuf entry for the left
//!   and right elements. Then, it tries to match all vertices of these
//!   elements. Exactly three of these vertices must match if the esuf entry
//!   has been updated correctly at chare-boundaries.
//! \return True if chare-boundary faces match.
// *****************************************************************************
{
  const auto& esuf = m_fd.Esuf();
  const auto& inpoel = Disc()->Inpoel();
  const auto& coord = Disc()->Coord();
  bool match(true);

  auto eps = std::numeric_limits< tk::real >::epsilon() * 100;

  for (auto f=m_fd.Nipfac(); f<esuf.size()/2; ++f)
  {
    std::size_t el = static_cast< std::size_t >(esuf[2*f]);
    std::size_t er = static_cast< std::size_t >(esuf[2*f+1]);

    std::size_t count = 0;

    for (std::size_t i=0; i<4; ++i)
    {
      auto ip = inpoel[4*el+i];
      for (std::size_t j=0; j<4; ++j)
      {
        auto jp = inpoel[4*er+j];
        auto xdiff = std::abs( coord[0][ip] - coord[0][jp] );
        auto ydiff = std::abs( coord[1][ip] - coord[1][jp] );
        auto zdiff = std::abs( coord[2][ip] - coord[2][jp] );

        if ( xdiff<=eps && ydiff<=eps && zdiff<=eps ) ++count;
      }
    }

    match = (match && count == 3);
  }

  return match;
}

void
DG::comfac( int fromch, const tk::UnsMesh::FaceSet& infaces )
// *****************************************************************************
//  Receive unique set of faces we potentially share with/from another chare
//! \param[in] fromch Sender chare id
//! \param[in] infaces Unique set of faces we potentially share with fromch
// *****************************************************************************
{
  const auto& esuel = m_fd.Esuel();

  // Attempt to find sender chare among chares we potentially share faces with.
  // Note that it is feasible that a sender chare called us but we do not have a
  // set of faces associated to that chare. This can happen if we only share a
  // single node or an edge but note a face with that chare.
  auto& bndface = m_bndFace[ fromch ];  // will associate to sender chare
  // Try to find incoming faces on our chare boundary with other chares. If
  // found, generate and assign new local ID to face, associated to sender
  // chare.
  auto d = Disc();
  const auto& gid = d->Gid();
  const auto& inpoel = d->Inpoel();
  for (std::size_t e=0; e<esuel.size()/4; ++e) {  // for all our tets
    auto mark = e*4;
    for (std::size_t f=0; f<4; ++f) {  // for all cell faces
      if (esuel[mark+f] == -1) {  // if face has no outside-neighbor tet
        tk::UnsMesh::Face t{{ gid[ inpoel[ mark + tk::lpofa[f][0] ] ],
                              gid[ inpoel[ mark + tk::lpofa[f][1] ] ],
                              gid[ inpoel[ mark + tk::lpofa[f][2] ] ] }};
        // if found among the incoming faces and if not one of our internal nor
        // physical boundary faces
        if ( infaces.find(t) != end(infaces) &&
             m_ipface.find(t) == end(m_ipface) )
          bndface[t][0] = m_nfac++;    // assign new local face ID
      }
    }
  }
  // If at this point we have not found any face among our faces we potentially
  // share with fromch, there is no need to keep an empty set of faces
  // associated to fromch as we only share nodes or edges with it, but not
  // faces.
  if (bndface.empty()) m_bndFace.erase( fromch );

  // if we have heard from all fellow chares that we share at least a single
  // node, edge, or face with
  if (++m_ncomfac == m_msumset.size()) {
    m_ncomfac = 0;
    if ( g_inputdeck.get< tag::cmd, tag::feedback >() ) d->Tr().chcomfac();
    tk::destroy(m_ipface);

    // Ensure correct number of expected vs received/found chare-boundary faces
    Assert( m_exptNbface == tk::sumvalsize(m_bndFace), 
            "Expected and received number of boundary faces mismatch" );
    m_exptNbface = 0;

    // Basic error checking on chare-boundary-face map
    Assert( m_bndFace.find( thisIndex ) == m_bndFace.cend(),
            "Face-communication map should not contain data for own chare ID" );

    // Store (local) tet ID adjacent to our chare boundary from the inside
    for (std::size_t e=0; e<esuel.size()/4; ++e) {  // for all our tets
      auto mark = e*4;
      for (std::size_t f=0; f<4; ++f) {  // for all cell faces
        if (esuel[mark+f] == -1) {  // if face has no outside-neighbor tet
          tk::UnsMesh::Face t{{ gid[ inpoel[ mark + tk::lpofa[f][0] ] ],
                                gid[ inpoel[ mark + tk::lpofa[f][1] ] ],
                                gid[ inpoel[ mark + tk::lpofa[f][2] ] ] }};
          auto c = findchare( t );
          if (c > -1) {
            auto& lbndface = tk::ref_find( m_bndFace, c );
            auto& face = tk::ref_find( lbndface, t );
            face[1] = e;  // store (local) inner tet ID adjacent to face
          }
        }
      }
    }

    // At this point m_bndFace is complete on this PE. This means that starting
    // from the sets of faces we potentially share with fellow chares we now
    // only have those faces we actually share faces with (through which we need
    // to communicate later). Also, m_bndFace not only has the unique faces
    // associated to fellow chares, but also a newly assigned local face ID as
    // well as the local id of the inner tet adjacent to the face. Continue by
    // starting setting up ghost data
    setupGhost();
    // Besides setting up our own ghost data, we also issue requests (for ghost
    // data) to those chares which we share faces with. Note that similar to
    // comfac() we are calling reqGhost() by going through msumset instead,
    // which may send requests to those chare we do not share faces with. This
    // is so that we can test for completing by querying the size of the already
    // complete msumset in reqGhost. Requests in sendGhost will only be
    // fullfilled based on m_ghostData.
    for (const auto& c : m_msumset)     // for all chares we share nodes with
      thisProxy[ c.first ].reqGhost();
  }
}

void
DG::setupGhost()
// *****************************************************************************
// Setup own ghost data on this chare
// *****************************************************************************
{
  auto d = Disc();
  const auto& gid = d->Gid();
  const auto& inpoel = d->Inpoel();
  const auto& coord = d->Coord();

  // Enlarge elements surrounding faces data structure for ghosts
  m_fd.Esuf().resize( 2*m_nfac, -2 );
  m_fd.Inpofa().resize( 3*m_nfac, 0 );
  // Enlarge face geometry data structure for ghosts
  m_geoFace.resize( m_nfac, 0.0 );

  const auto& esuel = m_fd.Esuel();

  // Collect tet ids, their face connectivity (given by 3 global node IDs, each
  // triplet for potentially multiple faces on the chare boundary), and their
  // elem geometry data (see GhostData) associated to fellow chares adjacent to
  // chare boundaries. Once received by fellow chares, these tets will become
  // known as ghost elements and their data as ghost data.
  for (std::size_t e=0; e<esuel.size()/4; ++e) {  // for all our tets
    auto mark = e*4;
    for (std::size_t f=0; f<4; ++f) {  // for all cell faces
      if (esuel[mark+f] == -1) {  // if face has no outside-neighbor tet
        tk::UnsMesh::Face t{{ gid[ inpoel[ mark + tk::lpofa[f][0] ] ],
                              gid[ inpoel[ mark + tk::lpofa[f][1] ] ],
                              gid[ inpoel[ mark + tk::lpofa[f][2] ] ] }};
        auto c = findchare( t );
        // It is possible that we do not find the chare for this face. We are
        // looping through all of our tets and interrogating all faces that do
        // not have neighboring tets but we only care about chare-boundary faces
        // here as only those need ghost data. (esuel may also contain
        // physical boundary faces.)
        if (c > -1) {
          // Will store ghost data associated to neighbor chare
          auto& ghost = m_ghostData[ c ];
          // Store tet id adjacent to chare boundary as key for ghost data
          auto& tuple = ghost[ e ];
          // If tetid e has not yet been encountered, store geometry (only once)
          auto& nodes = std::get< 0 >( tuple );
          if (nodes.empty()) {
            std::get< 1 >( tuple ) = m_geoElem[ e ];

            auto& ncoord = std::get< 2 >( tuple );
            ncoord[0] = coord[0][ inpoel[ mark+f ] ];
            ncoord[1] = coord[1][ inpoel[ mark+f ] ];
            ncoord[2] = coord[2][ inpoel[ mark+f ] ];

            std::get< 3 >( tuple ) = f;

            std::get< 4 >( tuple ) = {{ gid[ inpoel[ mark ] ],
                                        gid[ inpoel[ mark+1 ] ],
                                        gid[ inpoel[ mark+2 ] ],
                                        gid[ inpoel[ mark+3 ] ] }};
          }
          // (Always) store face node IDs on chare boundary, even if tetid e has
          // already been stored. Thus we store potentially multiple faces along
          // the same chare-boundary. This happens, e.g., when the boundary
          // between chares is zig-zaggy enough to have 2 or even 3 faces of the
          // same tet.
          nodes.push_back( t[0] );
          nodes.push_back( t[1] );
          nodes.push_back( t[2] );
          Assert( nodes.size() <= 4*3, "Overflow of faces/tet to send" );
        }
      }
    }
  }

  // Basic error checking on local ghost data
  Assert( m_ghostData.find( thisIndex ) == m_ghostData.cend(),
          "Chare-node adjacency map should not contain data for own chare ID" );

  // More in-depth error checking on local ghost data
  for (const auto& c : m_ghostData)
    for (const auto& t : c.second) {
      IGNORE(t);
      Assert( !std::get< 0 >( t.second ).empty(),
              "Emtpy face vector in ghost data" );
      Assert( std::get< 0 >( t.second ).size() % 3 == 0,
              "Face node IDs must be triplets" );
      Assert( std::get< 0 >( t.second ).size() <= 4*3,    // <= 4*3 (4*numfaces)
              "Max number of faces for a single ghost tet is 4" );
      Assert( !std::get< 1 >( t.second ).empty(),
              "No elem geometry data for ghost" );
      Assert( std::get< 1 >( t.second ).size() == m_geoElem.nprop(),
              "Elem geometry data for ghost must be for single tet" );
      Assert( !std::get< 2 >( t.second ).empty(),
              "No nodal coordinate data for ghost" );
    }

  ownghost_complete();
}

void
DG::reqGhost()
// *****************************************************************************
// Receive requests for ghost data
// *****************************************************************************
{
  // If every chare we communicate with has requested ghost data from us, we may
  // fulfill the requests, but only if we have already setup our ghost data.
  if (++m_ghostReq == m_msumset.size()) {
    m_ghostReq = 0;
    reqghost_complete();
  }
}

void
DG::sendGhost()
// *****************************************************************************
// Send all of our ghost data to fellow chares
// *****************************************************************************
{
  for (const auto& c : m_ghostData)
    thisProxy[ c.first ].comGhost( thisIndex, c.second );

  if ( g_inputdeck.get< tag::cmd, tag::feedback >() ) Disc()->Tr().chghost();
}

int
DG::findchare( const tk::UnsMesh::Face& t )
// *****************************************************************************
// Find any chare for face (given by 3 global node IDs)
//! \param[in] t Face given by three global node IDs
//! \return Chare ID if found among any of the chares we communicate along
//!   faces with, -1 if the face cannot be found.
// *****************************************************************************
{
  for (const auto& cf : m_bndFace)
    // cppcheck-suppress useStlAlgorithm
    if (cf.second.find(t) != end(cf.second))
      return cf.first;
  return -1;
}

void
DG::comGhost( int fromch, const GhostData& ghost )
// *****************************************************************************
// Receive ghost data on chare boundaries from fellow chare
//! \param[in] fromch Caller chare ID
//! \param[in] ghost Ghost data, see Inciter/FaceData.h for the type
// *****************************************************************************
{
  auto d = Disc();
  const auto& lid = d->Lid();
  auto& inpofa = m_fd.Inpofa();
  auto& inpoel = d->Inpoel();
  auto& coord = d->Coord();
  auto ncoord = coord[0].size();

  // nodelist with fromch, currently only used for an assert
  const auto& nl = tk::cref_find( m_msumset, fromch );
  IGNORE(nl);

  auto& ghostelem = m_ghost[ fromch ];  // will associate to sender chare

  // Store ghost data coming from chare
  for (const auto& g : ghost) {  // loop over incoming ghost data
    auto e = g.first;  // remote/ghost tet id outside of chare boundary
    const auto& nodes = std::get< 0 >( g.second );  // node IDs of face(s)
    const auto& geo = std::get< 1 >( g.second );    // ghost elem geometry data
    const auto& coordg = std::get< 2 >( g.second );  // coordinate of ghost node
    const auto& inpoelg = std::get< 4 >( g.second ); // inpoel of ghost tet

    Assert( nodes.size() % 3 == 0, "Face node IDs must be triplets" );
    Assert( nodes.size() <= 4*3, "Overflow of faces/tet received" );
    Assert( geo.size() % 4 == 0, "Ghost geometry size mismatch" );
    Assert( geo.size() == m_geoElem.nprop(), "Ghost geometry number mismatch" );
    Assert( coordg.size() == 3, "Incorrect ghost node coordinate size" );
    Assert( inpoelg.size() == 4, "Incorrect ghost inpoel size" );

    for (std::size_t n=0; n<nodes.size()/3; ++n) {  // face(s) of ghost e
      // node IDs of face on chare boundary
      tk::UnsMesh::Face t{{ nodes[n*3+0], nodes[n*3+1], nodes[n*3+2] }};
      // must find t in nodelist of chare-boundary adjacent to fromch
      Assert( nl.find(t[0]) != end(nl) &&
              nl.find(t[1]) != end(nl) &&
              nl.find(t[2]) != end(nl),
           "Ghost face not found in chare-node adjacency map on receiving end" );
      // must find face in boundary-face adjacency map for fromch
      Assert( tk::cref_find(m_bndFace,fromch).find( t ) !=
              tk::cref_find(m_bndFace,fromch).cend(), "Ghost face not "
              "found in boundary-face adjacency map on receiving end" );
      // find local face & tet ids for t
      auto id = tk::cref_find( tk::cref_find(m_bndFace,fromch), t );
      // compute face geometry for chare-boundary face
      addGeoFace( t, id );
      // add node-triplet to node-face connectivity
      inpofa[3*id[0]+0] = tk::cref_find( lid, t[2] );
      inpofa[3*id[0]+1] = tk::cref_find( lid, t[1] );
      inpofa[3*id[0]+2] = tk::cref_find( lid, t[0] );

      // if ghost tet id not yet encountered on boundary with fromch
      auto i = ghostelem.find( e );
      if (i != end(ghostelem)) {
        addEsuf( id, i->second );  // fill in elements surrounding face
        addEsuel( id, i->second, t ); // fill in elements surrounding element
      } else {
        addEsuf( id, m_nunk );     // fill in elements surrounding face
        addEsuel( id, m_nunk, t ); // fill in elements surrounding element
        ghostelem[e] = m_nunk;     // assign new local tet id to remote ghost id
        m_geoElem.push_back( geo );// store ghost elem geometry
        ++m_nunk;                  // increase number of unknowns on this chare
        std::size_t counter = 0;
        for (std::size_t gp=0; gp<4; ++gp) {
          auto it = lid.find( inpoelg[gp] );
          std::size_t lp;
          if (it != end(lid))
            lp = it->second;
          else {
            Assert( nodes.size() == 3, "Expected node not found in lid" );
            Assert( gp == std::get< 3 >( g.second ),
                    "Ghost node not matching correct entry in ghost inpoel" );
            lp = ncoord;
            ++counter;
          }
          inpoel.push_back( lp );       // store ghost element connectivity
        }
        // only a single or no ghost node should be found
        Assert( counter <= 1, "Incorrect number of ghost nodes detected. "
                "Detected "+ std::to_string(counter) +" ghost nodes" );
        if (counter == 1) {
          coord[0].push_back( coordg[0] ); // store ghost node coordinate
          coord[1].push_back( coordg[1] );
          coord[2].push_back( coordg[2] );
          Assert( inpoel[ 4*(m_nunk-1)+std::get< 3 >( g.second ) ] == ncoord,
                  "Mismatch in extended inpoel for ghost element" );
          ++ncoord;                // increase number of nodes on this chare
        }
      }

      // additional tests to ensure that entries in inpoel and t/inpofa match
      Assert( nodetripletMatch(id, t) == 3, "Mismatch/Overmatch in inpoel and "
              "inpofa at chare-boundary face" );
    }
  }

  // Signal the runtime system that all workers have received their adjacency
  if (++m_nadj == m_ghostData.size()) adj();
}

std::size_t
DG::nodetripletMatch( const std::array< std::size_t, 2 >& id,
                      const tk::UnsMesh::Face& t )
// *****************************************************************************
// Check if entries in inpoel, inpofa and node-triplet are consistent
//! \param[in] id Local face and (inner) tet id adjacent to it
//! \param[in] t node-triplet associated with the chare boundary face
//! \return number of nodes in inpoel that matched with t and inpofa
// *****************************************************************************
{
  const auto& lid = Disc()->Lid();
  const auto& inpoel = Disc()->Inpoel();
  const auto& esuf = m_fd.Esuf();
  const auto& inpofa = m_fd.Inpofa();

  std::size_t counter = 0;
  for (std::size_t k=0; k<4; ++k)
  {
    auto el = esuf[ 2*id[0] ];
    auto ip = inpoel[ 4*static_cast< std::size_t >( el )+k ];
    Assert( el == static_cast< int >( id[1] ), "Mismatch in id and esuf" );
    for (std::size_t j=0; j<3; ++j)
    {
      auto jp = tk::cref_find( lid, t[j] );
      auto fp = inpofa[ 3*id[0]+(2-j) ];
      if (ip == jp && ip == fp) ++counter;
    }
  }

  return counter;
}

void
DG::addEsuf( const std::array< std::size_t, 2 >& id, std::size_t ghostid )
// *****************************************************************************
// Fill elements surrounding a face along chare boundary
//! \param[in] id Local face and (inner) tet id adjacent to it
//! \param[in] ghostid Local ID for ghost tet
//! \details This function extends and fills in the elements surrounding faces
//!   data structure (esuf) so that the left and right element id is filled
//!   in correctly on chare boundaries to contain the correct inner tet id and
//!   the local tet id for the outer (ghost) tet, both adjacent to the given
//1   chare-face boundary. Prior to this function, this data structure does not
//!   have yet face-element connectivity adjacent to chare-boundary faces, only
//!   for physical boundaries and internal faces that are not on the chare
//!   boundary (this latter purely as a result of mesh partitioning). The remote
//!   element id of the ghost is stored in a location that is local to our own
//!   esuf. The face numbering is such that esuf stores the element-face
//!   connectivity first for the physical-boundary faces, followed by that of
//!   the internal faces, followed by the chare-boundary faces. As a result,
//!   esuf can be used by physics algorithms in exactly the same way as would be
//!   used in serial. In serial, of course, this data structure is not extended
//!   at the end by the chare-boundaries.
// *****************************************************************************
{
  auto& esuf = m_fd.Esuf();
  Assert( 2*id[0]+1 < esuf.size(), "Indexing out of esuf" );

  // put in inner tet id
  Assert( esuf[ 2*id[0] ] == -2 && esuf[ 2*id[0]+1 ] == -2, "Updating esuf at "
          "wrong location instead of chare-boundary" );
  esuf[ 2*id[0]+0 ] = static_cast< int >( id[1] );
  // put in local id for outer/ghost tet
  esuf[ 2*id[0]+1 ] = static_cast< int >( ghostid );
}

void
DG::addEsuel( const std::array< std::size_t, 2 >& id,
              std::size_t ghostid,
              const tk::UnsMesh::Face& t )
// *****************************************************************************
// Fill elements surrounding a element along chare boundary
//! \param[in] id Local face and (inner) tet id adjacent to it
//! \param[in] ghostid Local ID for ghost tet
//! \param[in] t node-triplet associated with the chare boundary face
//! \details This function updates the elements surrounding element (esuel) data
//    structure for the (inner) tets adjacent to the chare-boundaries. It fills
//    esuel of this inner tet with the local tet-id that has been assigned to
//    the outer ghost tet in DG::comGhost in place of the -1 before.
// *****************************************************************************
{
  auto d = Disc();
  const auto& inpoel = d->Inpoel();
  const auto& esuf = m_fd.Esuf();
  const auto& lid = d->Lid();
  IGNORE(esuf);

  std::array< tk::UnsMesh::Face, 4 > face;
  for (std::size_t f = 0; f<4; ++f)
    for (std::size_t i = 0; i<3; ++i)
      face[f][i] = inpoel[ id[1]*4 + tk::lpofa[f][i] ];

  tk::UnsMesh::Face tl{{ tk::cref_find( lid, t[0] ),
                         tk::cref_find( lid, t[1] ),
                         tk::cref_find( lid, t[2] ) }};

  auto& esuel = m_fd.Esuel();
  std::size_t i(0), nmatch(0);
  for (const auto& f : face) {
    if (tk::UnsMesh::Eq< 3 >()( tl, f )) {
      Assert( esuel[ id[1]*4 + i ] == -1, "Incorrect boundary element found in "
             "esuel");
      esuel[ id[1]*4 + i ] = static_cast<int>(ghostid);
      ++nmatch;
      Assert( esuel[ id[1]*4 + i ] == esuf[ 2*id[0]+1 ], "Incorrect boundary "
             "element entered in esuel" );
      Assert( static_cast<int>(id[1]) == esuf[ 2*id[0]+0 ], "Boundary "
             "element entered in incorrect esuel location" );
    }
    ++i;
  }

  // ensure that exactly one face matched
  Assert( nmatch == 1, "Incorrect number of node-triplets (faces) matched for "
         "updating esuel; matching faces = "+ std::to_string(nmatch) );
}

void
DG::addGeoFace( const tk::UnsMesh::Face& t,
                const std::array< std::size_t, 2 >& id )
// *****************************************************************************
// Fill face-geometry data along chare boundary
//! \param[in] t Face (given by 3 global node IDs) on the chare boundary
//! \param[in] id Local face and (inner) tet id adjacent to face t
//! \details This function fills in the face geometry data along a chare
//!    boundary.
// *****************************************************************************
{
  auto d = Disc();
  const auto& coord = d->Coord();
  const auto& lid = d->Lid();

  // get global node IDs reversing order to get outward-pointing normal
  auto A = tk::cref_find( lid, t[2] );
  auto B = tk::cref_find( lid, t[1] );
  auto C = tk::cref_find( lid, t[0] );
  auto geochf = tk::geoFaceTri( {{coord[0][A], coord[0][B], coord[0][C]}},
                                {{coord[1][A], coord[1][B], coord[1][C]}},
                                {{coord[2][A], coord[2][B], coord[2][C]}} );

  for (std::size_t i=0; i<7; ++i)
    m_geoFace(id[0],i,0) = geochf(0,i,0);
}

void
DG::adj()
// *****************************************************************************
// Continue after face adjacency communication map completed on this chare
//! \details At this point the face/ghost communication map has been established
//!    on this chare.
// *****************************************************************************
{
  m_nadj = 0;

  if ( g_inputdeck.get< tag::cmd, tag::feedback >() ) Disc()->Tr().chadj();

  tk::destroy(m_bndFace);

  // Ensure that all elements surrounding faces (are correct) including those at
  // chare boundaries
  for (std::size_t f=0; f<m_nfac; ++f) {
    Assert( m_fd.Esuf()[2*f] > -1,
            "Left element in esuf cannot be physical ghost" );
    if (f >= m_fd.Nbfac())
      Assert( m_fd.Esuf()[2*f+1] > -1,
           "Right element in esuf for internal/chare faces cannot be a ghost" );
  }

  // Ensure that all elements surrounding elements are correct including those
  // at chare boundaries
  const auto& esuel = m_fd.Esuel();
  std::size_t nbound = 0;
  for (std::size_t e=0; e<esuel.size()/4; ++e) {
    for (std::size_t f=0; f<4; ++f)
      if (esuel[4*e+f] == -1) ++nbound;
  }
  Assert( nbound == m_fd.Nbfac(), "Incorrect number of ghost-element -1's in "
         "updated esuel" );

  // Error checking on ghost data
  for(const auto& n : m_ghostData)
    for(const auto& i : n.second) {
      Assert( i.first < m_fd.Esuel().size()/4, "Sender contains ghost tet id " );
      IGNORE(i);
    }

  // Perform leak test on face geometry data structure enlarged by ghosts
  Assert( !leakyAdjacency(), "Face adjacency leaky" );
  Assert( faceMatch(), "Chare-boundary element-face connectivity (esuf) does "
         "not match" );

  // Resize solution vectors, lhs, rhs and limiter function by the number of
  // ghost tets
  m_u.resize( m_nunk );
  m_un.resize( m_nunk );
  m_lhs.resize( m_nunk );
  m_rhs.resize( m_nunk );
  m_limFunc.resize( m_nunk );

  // Ensure that we also have all the geometry and connectivity data 
  // (including those of ghosts)
  Assert( m_geoElem.nunk() == m_u.nunk(), "GeoElem unknowns size mismatch" );
  Assert( Disc()->Inpoel().size()/4 == m_u.nunk(), "Inpoel size mismatch" );

  // Basic error checking on ghost tet ID map
  Assert( m_ghost.find( thisIndex ) == m_ghost.cend(),
          "Ghost id map should not contain data for own chare ID" );

  // Store expected ghost tet IDs
  for (const auto& c : m_ghost)
    for (const auto& g : c.second) {
      IGNORE(g);
      Assert( m_exptGhost.insert( g.second ).second,
              "Failed to store local tetid as exptected ghost id" );
    }

  // Signal the runtime system that all workers have received their adjacency
  contribute( sizeof(int), &m_initial, CkReduction::sum_int,
    CkCallback(CkReductionTarget(Transporter,comfinal), Disc()->Tr()) );
}

void
DG::registerReducers()
// *****************************************************************************
//  Configure Charm++ reduction types
//! \details Since this is a [nodeinit] routine, the runtime system executes the
//!   routine exactly once on every logical node early on in the Charm++ init
//!   sequence. Must be static as it is called without an object. See also:
//!   Section "Initializations at Program Startup" at in the Charm++ manual
//!   http://charm.cs.illinois.edu/manuals/html/charm++/manual.html.
// *****************************************************************************
{
  ElemDiagnostics::registerReducers();
}

void
DG::ResumeFromSync()
// *****************************************************************************
//  Return from migration
//! \details This is called when load balancing (LB) completes. The presence of
//!   this function does not affect whether or not we block on LB.
// *****************************************************************************
{
  if (Disc()->It() == 0) Throw( "it = 0 in ResumeFromSync()" );

  if (!g_inputdeck.get< tag::cmd, tag::nonblocking >()) next();
}

void
DG::setup( tk::real v )
// *****************************************************************************
// Set initial conditions, generate lhs, output mesh
//! \param[in] v Total mesh volume
// *****************************************************************************
{
  IGNORE(v);

  tk::destroy(m_msumset);

  auto d = Disc();

  // Basic error checking on sizes of element geometry data and connectivity
  Assert( m_geoElem.nunk() == m_lhs.nunk(), "Size mismatch in DG::setup()" );
  Assert( d->Inpoel().size()/4 == m_lhs.nunk(),
          "Size mismatch in DG::setup()" );

  // Compute left-hand side of discrete PDEs
  lhs();

  // Set initial conditions for all PDEs
  for (const auto& eq : g_dgpde) 
    eq.initialize( m_lhs, d->Inpoel(), d->Coord(), m_u, d->T(),
                   m_fd.Esuel().size()/4 );
  m_un = m_u;

  for (std::size_t e=0; e<m_fd.Esuel().size()/4; ++e)
    for (std::size_t c=0; c<m_limFunc.nprop(); ++c)
      m_limFunc(e,c,0)=1.0;

  // Communicate for initial solution limiting
  contribute( CkCallback(CkReductionTarget(Transporter,sendinit), d->Tr()) );
}

void
DG::limitIC()
// *****************************************************************************
//  Limit initial solution and prepare for time stepping
//! \details This function applies limiter to initial solution and then proceeds
//!   to communicate this limited solution and begin time stepping
// *****************************************************************************
{
  // Limit initial solution
  if (g_inputdeck.get< tag::discr, tag::ndof >() > 1) {
    const auto limiter = g_inputdeck.get< tag::discr, tag::limiter >();
    if (limiter == ctr::LimiterType::WENOP1) {
      WENO_P1( m_fd.Esuel(), 0, m_u, m_limFunc );

      const auto ndof = inciter::g_inputdeck.get< tag::discr, tag::ndof >();
      const auto ncomp= m_u.nprop()/ndof;
      for (inciter::ncomp_t c=0; c<ncomp; ++c)
      {
        auto mark = c*ndof;
        auto lmark = c*(ndof-1);
        for (std::size_t e=0; e<m_u.nunk(); ++e)
        {
          // limit P1 dofs
          m_u(e, mark+1, 0) = m_limFunc( e, lmark  , 0 ) * m_u( e, mark+1, 0 );
          m_u(e, mark+2, 0) = m_limFunc( e, lmark+1, 0 ) * m_u( e, mark+2, 0 );
          m_u(e, mark+3, 0) = m_limFunc( e, lmark+2, 0 ) * m_u( e, mark+3, 0 );
        }
      }
    }
  }

  // Output initial conditions to file (regardless of whether it was requested)
  writeFields( CkCallback(CkIndex_DG::start(), thisProxy[thisIndex]) );
}

void
DG::start()
// *****************************************************************************
//  Start time stepping
// *****************************************************************************
{
  auto d = Disc();

  // Start timer measuring time stepping wall clock time
  d->Timer().zero();

  tk::real fdt = 0.0;
  // Start time stepping
  contribute( sizeof(tk::real), &fdt, CkReduction::nop,
              CkCallback(CkReductionTarget(Transporter,advance), d->Tr()) );
}

void
DG::sendinit()
// *****************************************************************************
// Send own chare-boundary data to neighboring chares
// *****************************************************************************
{
  // communicate solution ghost data (if any)
  if (m_ghostData.empty())
    cominit_complete();
  else
    for(const auto& n : m_ghostData) {
      std::vector< std::size_t > tetid;
      std::vector< std::vector< tk::real > > u;
      for(const auto& i : n.second) {
        Assert( i.first < m_fd.Esuel().size()/4, "Sending solution ghost data" );
        tetid.push_back( i.first );
        u.push_back( m_u[i.first] );
      }
      thisProxy[ n.first ].cominit( thisIndex, tetid, u );
    }

  owninit_complete();
}

void
DG::cominit( int fromch,
             const std::vector< std::size_t >& tetid,
             const std::vector< std::vector< tk::real > >& u )
// *****************************************************************************
//  Receive chare-boundary solution ghost data from neighboring chares
//! \param[in] fromch Sender chare id
//! \param[in] tetid Ghost tet ids we receive solution data for
//! \param[in] u Solution ghost data
//! \details This function receives contributions to m_u from fellow chares.
// *****************************************************************************
{
  Assert( u.size() == tetid.size(), "Size mismatch in DG::cominit()" );

  // Find local-to-ghost tet id map for sender chare
  const auto& n = tk::cref_find( m_ghost, fromch );

  for (std::size_t i=0; i<tetid.size(); ++i) {
    auto j = tk::cref_find( n, tetid[i] );
    Assert( j >= m_fd.Esuel().size()/4, "Receiving solution non-ghost data" );
    Assert( j < m_u.nunk(), "Indexing out of bounds in DG::cominit()" );
    Assert( m_recvGhost.insert( j ).second,
            "Failed to store local tetid of received ghost tetid" );
    for (std::size_t c=0; c<m_u.nprop(); ++c)
      m_u(j,c,0) = u[i][c];
  }

  // if we have received all solution ghost contributions from those chares we
  // communicate along chare-boundary faces with, solve the system
  if (++m_ninitsol == m_ghostData.size()) {
    Assert( m_exptGhost == m_recvGhost,
            "Expected/received ghost tet id mismatch" );
    m_exptGhost.clear();
    m_recvGhost.clear();
    m_ninitsol = 0;
    cominit_complete();
  }
}

void
DG::dt()
// *****************************************************************************
// Compute time step size
// *****************************************************************************
{
  auto mindt = std::numeric_limits< tk::real >::max();

  auto d = Disc();

  if (m_stage == 0)
  {
    auto const_dt = g_inputdeck.get< tag::discr, tag::dt >();
    auto def_const_dt = g_inputdeck_defaults.get< tag::discr, tag::dt >();
    auto eps = std::numeric_limits< tk::real >::epsilon();

    // use constant dt if configured
    if (std::abs(const_dt - def_const_dt) > eps) {

      mindt = const_dt;

    } else {      // compute dt based on CFL

      // find the minimum dt across all PDEs integrated
      for (const auto& eq : g_dgpde) {
        auto eqdt = eq.dt( d->Coord(), d->Inpoel(), m_fd, m_geoFace, m_geoElem,
                           m_limFunc, m_u );
        if (eqdt < mindt) mindt = eqdt;
      }

      // Scale smallest dt with CFL coefficient
      mindt *= g_inputdeck.get< tag::discr, tag::cfl >();

    }
  }
  else
  {
    mindt = d->Dt();
  }

  // Contribute to minimum dt across all chares then advance to next step
  contribute( sizeof(tk::real), &mindt, CkReduction::min_double,
              CkCallback(CkReductionTarget(DG,solve), thisProxy) );
}

void
DG::advance( tk::real )
// *****************************************************************************
// Advance equations to next time step
// *****************************************************************************
{
  // communicate solution ghost data (if any)
  if (m_ghostData.empty())
    comsol_complete();
  else
    for(const auto& n : m_ghostData) {
      std::vector< std::size_t > tetid;
      std::vector< std::vector< tk::real > > u;
      for(const auto& i : n.second) {
        Assert( i.first < m_fd.Esuel().size()/4, "Sending solution ghost data" );
        tetid.push_back( i.first );
        u.push_back( m_u[i.first] );
      }
      thisProxy[ n.first ].comsol( thisIndex, tetid, u );
    }

  ownsol_complete();
}

void
DG::comsol( int fromch,
            const std::vector< std::size_t >& tetid,
            const std::vector< std::vector< tk::real > >& u )
// *****************************************************************************
//  Receive chare-boundary solution ghost data from neighboring chares
//! \param[in] fromch Sender chare id
//! \param[in] tetid Ghost tet ids we receive solution data for
//! \param[in] u Solution ghost data
//! \details This function receives contributions to m_u from fellow chares.
// *****************************************************************************
{
  Assert( u.size() == tetid.size(), "Size mismatch in DG::comsol()" );

  // Find local-to-ghost tet id map for sender chare
  const auto& n = tk::cref_find( m_ghost, fromch );

  for (std::size_t i=0; i<tetid.size(); ++i) {
    auto j = tk::cref_find( n, tetid[i] );
    Assert( j >= m_fd.Esuel().size()/4, "Receiving solution non-ghost data" );
    Assert( j < m_u.nunk(), "Indexing out of bounds in DG::comsol()" );
    for (std::size_t c=0; c<m_u.nprop(); ++c)
      m_u(j,c,0) = u[i][c];
  }

  // if we have received all solution ghost contributions from those chares we
  // communicate along chare-boundary faces with, solve the system
  if (++m_nsol == m_ghostData.size()) {
    m_nsol = 0;
    comsol_complete();
  }
}

void
DG::writeFields( CkCallback c ) const
// *****************************************************************************
// Output mesh-based fields to file
//! \param[in] c Function to continue with after the write
// *****************************************************************************
{
  auto d = Disc();

  const auto& esuel = m_fd.Esuel();

  // Copy mesh form Discretization object and chop off ghosts for dump
  auto inpoel = d->Inpoel();
  inpoel.resize( esuel.size() );
  auto coord = d->Coord();
  for (std::size_t i=0; i<3; ++i) coord[i].resize( m_ncoord );

  // Query fields names from all PDEs integrated
  std::vector< std::string > elemfieldnames;
  for (const auto& eq : g_dgpde) {
    auto n = eq.fieldNames();
    elemfieldnames.insert( end(elemfieldnames), begin(n), end(n) );
  }

  // Collect element field solution
  std::vector< std::vector< tk::real > > elemfields;
  auto u = m_u;
  for (const auto& eq : g_dgpde) {
    auto o =
      eq.fieldOutput( d->T(), m_geoElem, u );
    // cut off ghost elements
    for (auto& field : o) field.resize( esuel.size()/4 );
    elemfields.insert( end(elemfields), begin(o), end(o) );
  }

  // // Collect node field solution
  // std::vector< std::vector< tk::real > > nodefields;
  // for (const auto& eq : g_dgpde) {
  //   auto fields =
  //     eq.avgElemToNode( d->Inpoel(), d->Coord(), m_geoElem, m_limFunc, m_u );
  //   nodefields.insert( end(nodefields), begin(fields), end(fields) );
  // }

  // Output chare mesh and fields metadata to file
<<<<<<< HEAD
  d->write( inpoel, coord, m_fd.Bface(), {}, m_fd.Triinpoel(), elemfieldnames,
            {}, elemfields, {}, c );
=======
  d->write( inpoel, coord, m_fd.Bface(), {}, m_fd.Triinpoel(), names,
            fields, tk::Centering::ELEM, c );
>>>>>>> 5ab5dcfd
}

void
DG::lhs()
// *****************************************************************************
// Compute left-hand side of discrete transport equations
// *****************************************************************************
{
  for (const auto& eq : g_dgpde) eq.lhs( m_geoElem, m_lhs );

  if (!m_initial) stage();
}

void
DG::lim()
// *****************************************************************************
// Compute limiter function
// *****************************************************************************
{
  if (g_inputdeck.get< tag::discr, tag::ndof >() > 1) {
  
    Assert( m_u.nunk() == m_limFunc.nunk(), "Number of unknowns in solution "
            "vector and limiter at recent time step incorrect" );
  
    Assert( m_u.nprop() == m_limFunc.nprop() + 
            (m_u.nprop()/g_inputdeck.get< tag::discr, tag::ndof >()),
            "Number of components in solution vector and limiter at recent "
            "time step incorrect" );

    for (std::size_t e=0; e<m_fd.Esuel().size()/4; ++e)
      for (std::size_t c=0; c<m_limFunc.nprop(); ++c)
        m_limFunc(e,c,0)=1.0;
  
    const auto limiter = g_inputdeck.get< tag::discr, tag::limiter >();
    if (limiter == ctr::LimiterType::WENOP1)
      WENO_P1( m_fd.Esuel(), 0, m_u, m_limFunc );
  
    // communicate solution ghost data (if any)
    if (m_ghostData.empty())
      comlim_complete();
    else
      for(const auto& n : m_ghostData) {
        std::vector< std::size_t > tetid;
        std::vector< std::vector< tk::real > > limfunc;
        for(const auto& i : n.second) {
          Assert( i.first < m_fd.Esuel().size()/4, "Sending limiter ghost data" );
          tetid.push_back( i.first );
          limfunc.push_back( m_limFunc[i.first] );
        }
        thisProxy[ n.first ].comlim( thisIndex, tetid, limfunc );
      }

  } else {

    comlim_complete();

  }

  ownlim_complete();
}

void
DG::comlim( int fromch,
            const std::vector< std::size_t >& tetid,
            const std::vector< std::vector< tk::real > >& lfn )
// *****************************************************************************
//  Receive chare-boundary limiter ghost data from neighboring chares
//! \param[in] fromch Sender chare id
//! \param[in] tetid Ghost tet ids we receive solution data for
//! \param[in] lfn Limiter function ghost data
//! \details This function receives contributions to m_limFunc from fellow
//    chares.
// *****************************************************************************
{
  Assert( lfn.size() == tetid.size(), "Size mismatch in DG::comlim()" );

  // Find local-to-ghost tet id map for sender chare
  const auto& n = tk::cref_find( m_ghost, fromch );

  for (std::size_t i=0; i<tetid.size(); ++i) {
    auto j = tk::cref_find( n, tetid[i] );
    Assert( j >= m_fd.Esuel().size()/4, "Receiving solution non-ghost data" );
    Assert( j < m_limFunc.nunk(), "Indexing out of bounds in DG::comlim()" );
    Assert( lfn[i].size() == m_limFunc.nprop(), "size mismatch in received "
           "limfunc in DG::comlim()" );
    for (std::size_t c=0; c<m_limFunc.nprop(); ++c)
      m_limFunc(j,c,0) = lfn[i][c];
  }

  // if we have received all solution ghost contributions from those chares we
  // communicate along chare-boundary faces with, solve the system
  if (++m_nlim == m_ghostData.size()) {
    m_nlim = 0;
    comlim_complete();
  }
}

void
DG::solve( tk::real newdt )
// *****************************************************************************
// Compute right-hand side of discrete transport equations
//! \param[in] newdt Size of this new time step
// *****************************************************************************
{
  // Enable SDAG wait for building the solution vector during the next stage
  thisProxy[ thisIndex ].wait4sol();
  thisProxy[ thisIndex ].wait4lim();

  auto d = Disc();

  // Set new time step size
  d->setdt( newdt );

  for (const auto& eq : g_dgpde)
    eq.rhs( d->T(), m_geoFace, m_geoElem, m_fd, d->Inpoel(), d->Coord(), m_u,
            m_limFunc, m_rhs );

  // Explicit time-stepping using RK3 to discretize time-derivative
  m_u =  rkcoef[0][m_stage] * m_un
       + rkcoef[1][m_stage] * ( m_u + d->Dt() * m_rhs/m_lhs );

  if (m_stage < 2) {

    // continue with next tims step stage
    stage();

  } else {

    thisProxy[ thisIndex ].wait4recompghost();

    // Compute diagnostics, e.g., residuals
    auto diag_computed =
      m_diag.compute( *d, m_u.nunk()-m_fd.Esuel().size()/4, m_geoElem, m_u );
    // Increase number of iterations and physical time
    d->next();
    // Update Un
    m_un = m_u;
    // Signal that diagnostics have been computed (or in this case, skipped)
    if (!diag_computed) diag();
    // Optionally refine mesh
    refine();

  }
}

void
DG::resized()
// *****************************************************************************
// Resizing data sutrctures after mesh refinement has been completed
// *****************************************************************************
{
  resize_complete();
}

void
DG::diag()
// *****************************************************************************
// Signal the runtime system that diagnostics have been computed
// *****************************************************************************
{
  diag_complete();
}

void
DG::refine()
// *****************************************************************************
// Optionally refine/derefine mesh
// *****************************************************************************
{
  auto d = Disc();

  auto dtref = g_inputdeck.get< tag::amr, tag::dtref >();
  auto dtfreq = g_inputdeck.get< tag::amr, tag::dtfreq >();

  // if t>0 refinement enabled and we hit the frequency
  if (dtref && !(d->It() % dtfreq)) {   // refine

    d->Ref()->dtref( m_fd.Bface(), {}, tk::remap(m_fd.Triinpoel(),d->Gid()) );
    m_refined = 1;

  } else {      // do not refine

    ref_complete();
    resize_complete();
    m_refined = 0;

  }
}

void
DG::resize(
  const std::vector< std::size_t >& /*ginpoel*/,
  const tk::UnsMesh::Chunk& chunk,
  const tk::UnsMesh::Coords& coord,
  const std::unordered_map< std::size_t, tk::UnsMesh::Edge >& /*addedNodes*/,
  const std::unordered_map< std::size_t, std::size_t >& addedTets,
  const std::unordered_map< int, std::vector< std::size_t > >& msum,
  const std::map< int, std::vector< std::size_t > >& bface,
  const std::map< int, std::vector< std::size_t > >& /* bnode */,
  const std::vector< std::size_t >& triinpoel )
// *****************************************************************************
//  Receive new mesh from refiner
//! \param[in] ginpoel Mesh connectivity with global node ids
//! \param[in] chunk New mesh chunk (connectivity and global<->local id maps)
//! \param[in] coord New mesh node coordinates
//! \param[in] addedNodes Newly added mesh nodes and their parents (local ids)
//! \param[in] addedTets Newly added mesh cells and their parents (local ids)
//! \param[in] msum New node communication map
//! \param[in] bface Boundary-faces mapped to side set ids
//! \param[in] bnode Boundary-node lists mapped to side set ids
//! \param[in] triinpoel Boundary-face connectivity
// *****************************************************************************
{
  auto d = Disc();

  // Set flag that indicates that we are during time stepping
  m_initial = 0;

  // Zero field output iteration count between two mesh refinement steps
  d->Itf() = 0;

  // Increase number of iterations with mesh refinement
  ++d->Itr();

  // Save old number of elements
  auto old_nelem = d->Inpoel().size()/4;
  IGNORE(old_nelem);

  // Resize mesh data structures
  d->resize( chunk, coord, msum );
<<<<<<< HEAD

  // Update state
  auto nelem = d->Inpoel().size()/4;
  auto nprop = m_u.nprop();
  m_u.resize( nelem, nprop );
  m_un.resize( nelem, nprop );
  m_lhs.resize( nelem, nprop );
  m_rhs.resize( nelem, nprop );


=======

  // Update state
  auto nelem = d->Inpoel().size()/4;
  auto nprop = m_u.nprop();
  m_u.resize( nelem, nprop );
  m_un.resize( nelem, nprop );
  m_lhs.resize( nelem, nprop );
  m_rhs.resize( nelem, nprop );


>>>>>>> 5ab5dcfd
  m_fd = FaceData( d->Inpoel(), bface, tk::remap(triinpoel,d->Lid()) );

  m_geoFace =
    tk::Fields( tk::genGeoFaceTri( m_fd.Nipfac(), m_fd.Inpofa(), coord ) );
  m_geoElem = tk::Fields( tk::genGeoElemTet( d->Inpoel(), coord ) );

  m_limFunc = limFunc( nelem );

  m_nfac = m_fd.Inpofa().size()/3;
  m_nunk = nelem;
  m_ncoord = coord[0].size();
  m_msumset = d->msumset();
  m_bndFace.clear();
  m_ghostData.clear();
  m_ghost.clear();

  // Update solution on new mesh, P0 (cell center value) only for now
  m_un = m_u;
  for (const auto& e : addedTets) {
    Assert( e.first < nelem, "Indexing out of new solution vector" );
    Assert( e.second < old_nelem, "Indexing out of old solution vector" );
    for (std::size_t c=0; c<nprop; ++c)
      m_u(e.first,c,0) = m_un(e.second,c,0);
  }
  m_un = m_u;

  ref_complete();

  contribute( CkCallback(CkReductionTarget(Transporter,workresized), d->Tr()) );
}

void
<<<<<<< HEAD
DG::recompGhost()
=======
DG::recompGhostRefined()
>>>>>>> 5ab5dcfd
// *****************************************************************************
// Start recomputing ghost data after a mesh refinement step
// *****************************************************************************
{
  if (m_refined) resizeComm(); else stage();
}

void
DG::next()
// *****************************************************************************
// Continue to next time step stage
// *****************************************************************************
{
  auto d = Disc();

  tk::real fdt = 0.0;
  d->contribute( sizeof(tk::real), &fdt, CkReduction::nop,
                 CkCallback(CkReductionTarget(Transporter,advance), d->Tr()) );
}

void
DG::out()
// *****************************************************************************
// Output mesh field data
// *****************************************************************************
{
  auto d = Disc();

  const auto term = g_inputdeck.get< tag::discr, tag::term >();
  const auto nstep = g_inputdeck.get< tag::discr, tag::nstep >();
  const auto eps = std::numeric_limits< tk::real >::epsilon();
  const auto fieldfreq = g_inputdeck.get< tag::interval, tag::field >();

  // output field data if field iteration count is reached or in the last time
  // step, otherwise continue to next time step
  if ( !((d->It()) % fieldfreq) ||
       (std::fabs(d->T()-term) < eps || d->It() >= nstep) )
    writeFields( CkCallback(CkIndex_DG::step(), thisProxy[thisIndex]) );
  else
    step();
}

void
DG::stage()
// *****************************************************************************
// Evaluate whether to continue with next time step stage
// *****************************************************************************
{
  // Increment Runge-Kutta stage counter
  ++m_stage;

  // if not all Runge-Kutta stages complete, continue to next time stage,
  // otherwise output field data to file(s)
  if (m_stage < 3) next(); else out();
}

void
DG::step()
// *****************************************************************************
// Evaluate wether to continue with next time step
// *****************************************************************************
{
  auto d = Disc();

  // Output one-liner status report to screen
  d->status();
  // Reset Runge-Kutta stage counter
  m_stage = 0;

  const auto term = g_inputdeck.get< tag::discr, tag::term >();
  const auto nstep = g_inputdeck.get< tag::discr, tag::nstep >();
  const auto eps = std::numeric_limits< tk::real >::epsilon();
  const auto lbfreq = g_inputdeck.get< tag::cmd, tag::lbfreq >();
  const auto nonblocking = g_inputdeck.get< tag::cmd, tag::nonblocking >();

  // If neither max iterations nor max time reached, continue, otherwise finish
  if (std::fabs(d->T()-term) > eps && d->It() < nstep) {

    if ( (d->It()) % lbfreq == 0 ) {
      AtSync();
      if (nonblocking) next();
    }
    else {
      next();
    }

  } else {
    contribute(CkCallback( CkReductionTarget(Transporter,finish), d->Tr() ));
  }
}

#include "NoWarning/dg.def.h"<|MERGE_RESOLUTION|>--- conflicted
+++ resolved
@@ -1163,13 +1163,8 @@
   // }
 
   // Output chare mesh and fields metadata to file
-<<<<<<< HEAD
   d->write( inpoel, coord, m_fd.Bface(), {}, m_fd.Triinpoel(), elemfieldnames,
             {}, elemfields, {}, c );
-=======
-  d->write( inpoel, coord, m_fd.Bface(), {}, m_fd.Triinpoel(), names,
-            fields, tk::Centering::ELEM, c );
->>>>>>> 5ab5dcfd
 }
 
 void
@@ -1400,7 +1395,6 @@
 
   // Resize mesh data structures
   d->resize( chunk, coord, msum );
-<<<<<<< HEAD
 
   // Update state
   auto nelem = d->Inpoel().size()/4;
@@ -1411,18 +1405,6 @@
   m_rhs.resize( nelem, nprop );
 
 
-=======
-
-  // Update state
-  auto nelem = d->Inpoel().size()/4;
-  auto nprop = m_u.nprop();
-  m_u.resize( nelem, nprop );
-  m_un.resize( nelem, nprop );
-  m_lhs.resize( nelem, nprop );
-  m_rhs.resize( nelem, nprop );
-
-
->>>>>>> 5ab5dcfd
   m_fd = FaceData( d->Inpoel(), bface, tk::remap(triinpoel,d->Lid()) );
 
   m_geoFace =
@@ -1455,11 +1437,7 @@
 }
 
 void
-<<<<<<< HEAD
-DG::recompGhost()
-=======
 DG::recompGhostRefined()
->>>>>>> 5ab5dcfd
 // *****************************************************************************
 // Start recomputing ghost data after a mesh refinement step
 // *****************************************************************************
