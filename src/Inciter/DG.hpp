// *****************************************************************************
/*!
  \file      src/Inciter/DG.hpp
  \copyright 2012-2015 J. Bakosi,
             2016-2018 Los Alamos National Security, LLC.,
             2019 Triad National Security, LLC.
             All rights reserved. See the LICENSE file for details.
  \brief     DG advances a system of PDEs with the discontinuous Galerkin scheme
  \details   DG advances a system of partial differential equations (PDEs) using
    discontinuous Galerkin (DG) finite element (FE) spatial discretization (on
    tetrahedron elements) combined with Runge-Kutta (RK) time stepping.

    There are a potentially large number of DG Charm++ chares created by
    Transporter. Each DG gets a chunk of the full load (part of the mesh)
    and does the same: initializes and advances a number of PDE systems in time.

    The implementation uses the Charm++ runtime system and is fully
    asynchronous, overlapping computation and communication. The algorithm
    utilizes the structured dagger (SDAG) Charm++ functionality. The high-level
    overview of the algorithm structure and how it interfaces with Charm++ is
    discussed in the Charm++ interface file src/Inciter/dg.ci.
*/
// *****************************************************************************
#ifndef DG_h
#define DG_h

#include <array>
#include <set>
#include <unordered_set>
#include <unordered_map>

#include "DerivedData.hpp"
#include "FaceData.hpp"
#include "ElemDiagnostics.hpp"

#include "NoWarning/dg.decl.h"

namespace inciter {

//! DG Charm++ chare array used to advance PDEs in time with DG+RK
class DG : public CBase_DG {

  public:
    #if defined(__clang__)
      #pragma clang diagnostic push
      #pragma clang diagnostic ignored "-Wunused-parameter"
      #pragma clang diagnostic ignored "-Wdeprecated-declarations"
    #elif defined(STRICT_GNUC)
      #pragma GCC diagnostic push
      #pragma GCC diagnostic ignored "-Wunused-parameter"
      #pragma GCC diagnostic ignored "-Wdeprecated-declarations"
    #elif defined(__INTEL_COMPILER)
      #pragma warning( push )
      #pragma warning( disable: 1478 )
    #endif
    // Include Charm++ SDAG code. See http://charm.cs.illinois.edu/manuals/html/
    // charm++/manual.html, Sec. "Structured Control Flow: Structured Dagger".
    DG_SDAG_CODE
    #if defined(__clang__)
      #pragma clang diagnostic pop
    #elif defined(STRICT_GNUC)
      #pragma GCC diagnostic pop
    #elif defined(__INTEL_COMPILER)
      #pragma warning( pop )
    #endif

    //! Constructor
    explicit DG( const CProxy_Discretization& disc,
                 const std::map< int, std::vector< std::size_t > >& bface,
                 const std::map< int, std::vector< std::size_t > >& /* bnode */,
                 const std::vector< std::size_t >& triinpoel );

    #if defined(__clang__)
      #pragma clang diagnostic push
      #pragma clang diagnostic ignored "-Wundefined-func-template"
    #endif
    //! Migrate constructor
    // cppcheck-suppress uninitMemberVar
    explicit DG( CkMigrateMessage* ) {}
    #if defined(__clang__)
      #pragma clang diagnostic pop
    #endif

    //! Return from migration
    void ResumeFromSync() override;

    //! Start sizing communication buffers and setting up ghost data
    void resizeComm();

    //! Receive unique set of faces we potentially share with/from another chare
    void comfac( int fromch, const tk::UnsMesh::FaceSet& infaces );

    //! Receive ghost data on chare boundaries from fellow chare
    void comGhost( int fromch, const GhostData& ghost );

    //! Receive requests for ghost data
    void reqGhost();

    //! Send all of our ghost data to fellow chares
    void sendGhost();

    //! Configure Charm++ reduction types for concatenating BC nodelists
    static void registerReducers();

    //! Setup: query boundary conditions, output mesh, etc.
<<<<<<< HEAD
    void setup( tk::real );
=======
    void setup();
>>>>>>> cbc1c7d9

    //! Continue to next time step stage
    void next();

    //! Receive chare-boundary limiter function data from neighboring chares
    void comlim( int fromch,
                 const std::vector< std::size_t >& tetid,
                 const std::vector< std::vector< tk::real > >& u,
                 const std::vector< std::size_t >& ndof );

    //! Receive chare-boundary ghost data from neighboring chares
    void comsol( int fromch,
                 std::size_t fromstage,
                 const std::vector< std::size_t >& tetid,
                 const std::vector< std::vector< tk::real > >& u,
                 const std::vector< std::size_t >& ndof );

    //! Optionally refine/derefine mesh
    void refine();

    //! Receive new mesh from refiner
    void resizePostAMR(
      const std::vector< std::size_t >& ginpoel,
      const tk::UnsMesh::Chunk& chunk,
      const tk::UnsMesh::Coords& coord,
      const std::unordered_map< std::size_t, tk::UnsMesh::Edge >& addedNodes,
      const std::unordered_map< std::size_t, std::size_t >& addedTets,
      const std::unordered_map< int, std::vector< std::size_t > >& msum,
      const std::map< int, std::vector< std::size_t > >& bface,
      const std::map< int, std::vector< std::size_t > >& bnode,
      const std::vector< std::size_t >& triinpoel );

    //! Const-ref access to current solution
    //! \return Const-ref to current solution
    const tk::Fields& solution() const { return m_u; }

    //! Compute left hand side
    void lhs();

    //! Compute limiter function
    void lim();

    //! Const-ref access to current solution
    //! \param[in,out] u Reference to update with current solution
    void solution( tk::Fields& u ) const { u = m_u; }

    //! Unused in DG
    void resized() {}

    //! Compute right hand side and solve system
    void solve( tk::real newdt );

    //! Evaluate whether to continue with next time step
    void step();

    /** @name Charm++ pack/unpack serializer member functions */
    ///@{
    //! \brief Pack/Unpack serialize member function
    //! \param[in,out] p Charm++'s PUP::er serializer object reference
    void pup( PUP::er &p ) override {
      p | m_disc;
      p | m_ncomfac;
      p | m_nadj;
      p | m_nsol;
      p | m_ninitsol;
      p | m_nlim;
      p | m_fd;
      p | m_u;
      p | m_un;
      p | m_geoFace;
      p | m_geoElem;
      p | m_lhs;
      p | m_rhs;
      p | m_nfac;
      p | m_nunk;
      p | m_ncoord;
      p | m_msumset;
      p | m_ipface;
      p | m_bndFace;
      p | m_ghostData;
      p | m_ghostReq;
      p | m_ghost;
      p | m_exptGhost;
      p | m_recvGhost;
      p | m_diag;
      p | m_stage;
      p | m_ndof;
      p | m_bid;
      p | m_uc;
      p | m_ndofc;
      p | m_initial;
      p | m_expChBndFace;
      p | m_infaces;
    }
    //! \brief Pack/Unpack serialize operator|
    //! \param[in,out] p Charm++'s PUP::er serializer object reference
    //! \param[in,out] i DG object reference
    friend void operator|( PUP::er& p, DG& i ) { i.pup(p); }
    //@}

  private:
    //! Local face & tet IDs associated to 3 global node IDs
    //! \details This map stores tetrahedron cell faces (map key) and their
    //!   associated local face ID and inner local tet id adjacent to the face
    //!   (map value). A face is given by 3 global node IDs.
    using FaceMap =
      std::unordered_map< tk::UnsMesh::Face,  // 3 global node IDs
                          std::array< std::size_t, 2 >, // local face & tet ID
                          tk::UnsMesh::Hash<3>,
                          tk::UnsMesh::Eq<3> >;

    //! Discretization proxy
    CProxy_Discretization m_disc;
    //! Counter for face adjacency communication map
    std::size_t m_ncomfac;
    //! Counter signaling that all ghost data have been received
    std::size_t m_nadj;
    //! Counter signaling that we have received all our solution ghost data
    std::size_t m_nsol;
    //! \brief Counter signaling that we have received all our solution ghost
    //!    data during setup
    std::size_t m_ninitsol;
    //! Counter signaling that we have received all our limiter function ghost data
    std::size_t m_nlim;
    //! Face data
    FaceData m_fd;
    //! Vector of unknown/solution average over each mesh element
    tk::Fields m_u;
    //! Vector of unknown at previous time-step
    tk::Fields m_un;
    //! Face geometry
    tk::Fields m_geoFace;
    //! Element geometry
    tk::Fields m_geoElem;
    //! Left-hand side mass-matrix which is a diagonal matrix
    tk::Fields m_lhs;
    //! Vector of right-hand side
    tk::Fields m_rhs;
    //! Counter for number of faces on this chare (including chare boundaries)
    std::size_t m_nfac;
    //! Counter for number of unknowns on this chare (including ghosts)
    std::size_t m_nunk;
    //! Counter for number of nodes on this chare excluding ghosts
    std::size_t m_ncoord;
    //! \brief Global mesh node IDs bordering the mesh chunk held by fellow
    //!    worker chares associated to their chare IDs
    //! \details msum: mesh chunks surrounding mesh chunks and their neighbor
    //!   points. This is the same data as in Discretization::m_msum, but the
    //!   nodelist is stored as a set.
    std::unordered_map< int, std::unordered_set< std::size_t > > m_msumset;
    //! Internal + physical boundary faces (inverse of inpofa)
    tk::UnsMesh::FaceSet m_ipface;
    //! Face & tet IDs associated to global node IDs of the face for each chare
    //! \details This map stores not only the unique faces associated to
    //!   fellow chares, but also a newly assigned local face ID and adjacent
    //!   local tet ID.
    std::unordered_map< int, FaceMap > m_bndFace;
    //! Ghost data associated to chare IDs we communicate with
    std::unordered_map< int, GhostData > m_ghostData;
    //! Number of chares requesting ghost data
    std::size_t m_ghostReq;
    //! Local element id associated to ghost remote id charewise
    //! \details This map associates the local element id (inner map value) to
    //!    the (remote) element id of the ghost (inner map key) based on the
    //!    chare id (outer map key) this remote element lies in.
    std::unordered_map< int,
      std::unordered_map< std::size_t, std::size_t > > m_ghost;
    //! Expected ghost tet ids (used only in DEBUG)
    std::set< std::size_t > m_exptGhost;
    //! Received ghost tet ids (used only in DEBUG)
    std::set< std::size_t > m_recvGhost;
    //! Diagnostics object
    ElemDiagnostics m_diag;
    //! Runge-Kutta stage counter
    std::size_t m_stage;
    //! Vector of local number of degrees of freedom for each element
    std::vector< std::size_t > m_ndof;
    //! Map local ghost tet ids (value) and zero-based boundary ids (key)
    std::unordered_map< std::size_t, std::size_t > m_bid;
    //! Solution receive buffers for ghosts only
    std::array< std::vector< std::vector< tk::real > >, 2 > m_uc;
    //! \brief Number of degrees of freedom (for p-adaptive) receive buffers
    //!   for ghosts only
    std::array< std::vector< std::size_t >, 2 > m_ndofc;
    //! 1 if starting time stepping, 0 if during time stepping
    int m_initial;
    //! Unique set of chare-boundary faces this chare is expected to receive
    tk::UnsMesh::FaceSet m_expChBndFace;
    //! Incoming communication buffer during chare-boundary face communication
    std::unordered_map< int, tk::UnsMesh::FaceSet > m_infaces;

    //! Access bound Discretization class pointer
    Discretization* Disc() const {
      Assert( m_disc[ thisIndex ].ckLocal() != nullptr, "ckLocal() null" );
      return m_disc[ thisIndex ].ckLocal();
    }

    //! Compute partial boundary surface integral and sum across all chares
    void bndIntegral();

    //! Compute chare-boundary faces
    void bndFaces();

    //! Perform leak test on chare-boundary faces
    bool leakyAdjacency();

    //! Check if esuf of chare-boundary faces matches
    bool faceMatch();

    //! Verify that all chare-boundary faces have been received
    bool receivedChBndFaces();

    //! Check if entries in inpoel, inpofa and node-triplet are consistent
    std::size_t
    nodetripletMatch( const std::array< std::size_t, 2 >& id,
                      const tk::UnsMesh::Face& t );

    //! Find any chare for face (given by 3 global node IDs)
    int findchare( const tk::UnsMesh::Face& t );

    //! Setup own ghost data on this chare
    void setupGhost();

    //! Continue after face adjacency communication map completed on this chare
    void adj();

    //! Fill elements surrounding a face along chare boundary
    void addEsuf( const std::array< std::size_t, 2 >& id, std::size_t ghostid );

    //! Fill elements surrounding a element along chare boundary
    void addEsuel( const std::array< std::size_t, 2 >& id,
                   std::size_t ghostid,
                   const tk::UnsMesh::Face& t );

    //! Fill face geometry data along chare boundary
    void addGeoFace( const tk::UnsMesh::Face& t,
                     const std::array< std::size_t, 2 >& id );

    //! Output mesh and particle fields to files
    void out();

    //! Output mesh-based fields to file
    void writeFields( CkCallback c ) const;

    //! Compute time step size
    void dt();

    //! Evaluate whether to continue with next time step stage
    void stage();

    //! Calculate the local number of degrees of freedom for each element for
    //! p-adaptive DG
    void eval_ndof();

    //! p-refine all elements that are adjacent to p-refined elements
    void propagate_ndof();
};

} // inciter::

#endif // DG_h<|MERGE_RESOLUTION|>--- conflicted
+++ resolved
@@ -103,11 +103,7 @@
     static void registerReducers();
 
     //! Setup: query boundary conditions, output mesh, etc.
-<<<<<<< HEAD
-    void setup( tk::real );
-=======
     void setup();
->>>>>>> cbc1c7d9
 
     //! Continue to next time step stage
     void next();
