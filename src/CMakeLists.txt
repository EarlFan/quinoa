################################################################################
#
# \file      src/CMakeLists.txt
# \author    J. Bakosi
# \copyright 2012-2015, Jozsef Bakosi, 2016, Los Alamos National Security, LLC.
# \brief     Build quinoa
# \date      Tue 17 Jan 2017 07:57:41 AM MST
#
################################################################################

cmake_minimum_required(VERSION 3.1.0 FATAL_ERROR)

project(QUINOA C CXX)

set(CMAKE_VERBOSE_MAKEFILE 1)

# Quinoa cmake modules directory
list(APPEND CMAKE_MODULE_PATH "${CMAKE_CURRENT_SOURCE_DIR}/../cmake")

# Disallow in-source builds
include(DisallowInSourceBuilds)
disallow_in_source_builds()

# Set version number: major.minor
set(MAJOR_VER 0)
set(MINOR_VER 1)

# Set LA-CC number
set(LACC "16015")

# Set CMAKE_BUILD_TYPE
include(BuildType)

# Set BUILD_SHARED_LIBS
include(BuildShared)

# Conditionally enforce static linking for executables added after this point.
# This must precede all add_executable() calls adding executables to link
# statically.
if (NOT BUILD_SHARED_LIBS)
  set(CMAKE_EXE_LINKER_FLAGS "-static")
  set(CMAKE_FIND_LIBRARY_SUFFIXES ".a")
endif()

# Determine number of CPUs available
if (DEFINED ENV{SLURM_NPROCS})
  set(PROCESSOR_COUNT $ENV{SLURM_NPROCS})
else()
  include(ProcessorCount)
  ProcessorCount(PROCESSOR_COUNT)
  if(PROCESSOR_COUNT EQUAL 0)     # if ncpus could not be determined, assign 1
    set(PROCESSOR_COUNT "1")
  endif()
endif()
message(STATUS "Found ${PROCESSOR_COUNT} PEs")

# Define PE count for a long-running parallel regression tests
math(EXPR ManyPEs "${PROCESSOR_COUNT}")
if(PROCESSOR_COUNT GREATER 4)
  math(EXPR ManyPEs "${PROCESSOR_COUNT}/2")
endif()

# Convert CMAKE_BUILD_TYPE
string(TOUPPER ${CMAKE_BUILD_TYPE} CMAKE_BUILD_TYPE)

# Set build type (will become compiler define in Main/QuinoaConfig.h)
set(BUILD_TYPE ${CMAKE_BUILD_TYPE})
# Query regression tests direcetory (will become compiler define in
# Main/QuinoaConfig.h)
set(REGRESSION_DIR "${PROJECT_SOURCE_DIR}/../regression")

# Query target architecture
include(TargetArch)
target_architecture(ARCH)
message(STATUS "Target architecture: ${ARCH}")

# If not specified on the command-line, set default third-party libraries
# directory based on cmake-supplied compiler ID
if (NOT TPL_DIR)
  string(TOLOWER "${CMAKE_CXX_COMPILER_ID}" COMP)
  set(REL_TPL_DIR ${PROJECT_SOURCE_DIR}/../tpl/install/${COMP}-${ARCH})
  get_filename_component(ABS_TPL_DIR ${REL_TPL_DIR} ABSOLUTE)
  set(TPL_DIR ${ABS_TPL_DIR} CACHE STRING "Third-party libraries directory.")
endif()

# Echo status on third-party libraries directory
if (TPL_DIR)
  MESSAGE(STATUS "Third-party library dir: " ${TPL_DIR})
else()
  message(FATAL_ERROR "Third-party library dir '${TPL_DIR}' is not specified")
endif()

# Find MPI and get its underlying compilers
include(MPICompilers)
get_mpi_compilers()

# Set compilers
set(COMPILER ${UNDERLYING_CXX_COMPILER})
set(MPI_COMPILER ${MPI_CXX_COMPILER})
set(CHARM_COMPILER ${TPL_DIR}/charm/bin/charmc)
message(STATUS "Charm++ compiler wrapper (used to compile Charm++ interface (.ci) files and link Charm++ executables): " ${CHARM_COMPILER})

# Mac OS X specifics
if(${CMAKE_SYSTEM_NAME} MATCHES "Darwin")

  # On Mac OS X, set RPATH
  set(CMAKE_MACOSX_RPATH ON)

  # On Mac OS X, do not to resolve symbols when creating a shared library and
  # only resolve the symbols when linking executables. This behavior is
  # consistent with gcc, intel, and clang on linux.
  set(CMAKE_SHARED_LINKER_FLAGS
      "${CMAKE_SHARED_LINKER_FLAGS} -undefined dynamic_lookup")

  # On Mac OS X, due to changes in SnowLeopard (darwin10) linker changes, we add
  # "-no_compact_unwind" to the link line. This tells the linker to not produce
  # compact unwind information from the dwarf unwind info in .o files. Then at
  # runtime the darwin unwinder will fallback and use the slow dwarf unwind
  # info.
  set(CMAKE_EXE_LINKER_FLAGS
      "${CMAKE_EXE_LINKER_FLAGS} -Wl,-no_compact_unwind" )
endif()

# Query build hostname
site_name(HOSTNAME)

# Grab current date to stick into the binary
execute_process(
  COMMAND "date" #"+%m/%d/%Y"
  OUTPUT_VARIABLE BUILD_DATE
)
string(REGEX REPLACE "[\r\n]" "" BUILD_DATE "${BUILD_DATE}")

# Set the requirement for the C++ standard
set(CMAKE_CXX_STANDARD 11)
set(CMAKE_CXX_STANDARD_REQUIRED ON)
set(CMAKE_CXX_EXTENSIONS OFF)
message(STATUS "Required language standard: C++${CMAKE_CXX_STANDARD}")

# Set names of executables
set(INCITER_EXECUTABLE inciter)
set(RNGTEST_EXECUTABLE rngtest)
set(MESHCONV_EXECUTABLE meshconv)
set(WALKER_EXECUTABLE walker)
set(UNITTEST_EXECUTABLE unittest)
set(NUMDIFF_EXECUTABLE numdiff)

# Create set of all executables tested. These are the executables that do
# "interesting things", i.e., excluding unittest but keeping rngtest as that is
# (to be) regression tested
set(NONTEST_EXECUTABLES ${INCITER_EXECUTABLE}
                        ${RNGTEST_EXECUTABLE}
                        ${MESHCONV_EXECUTABLE}
                        ${WALKER_EXECUTABLE})

# Create set of all executables.
set(EXECUTABLES ${INCITER_EXECUTABLE}
                ${RNGTEST_EXECUTABLE}
                ${MESHCONV_EXECUTABLE}
                ${WALKER_EXECUTABLE}
                ${UNITTEST_EXECUTABLE}
                ${NUMDIFF_EXECUTABLE})

# Get git revision
include(GetGitRevisionDescription)
git_describe(GIT_SHA1)
message(STATUS "git sha1: ${GIT_SHA1}")

# Macro to add C++ compiler flags
macro (add_compiler_flag flag)
  set(CMAKE_CXX_FLAGS "${CMAKE_CXX_FLAGS} ${flag}")
endmacro (add_compiler_flag)

# Macro to add C compiler flags
macro (add_c_compiler_flag flag)
  set(CMAKE_C_FLAGS "${CMAKE_C_FLAGS} ${flag}")
endmacro (add_c_compiler_flag)

# Compiler-specific settings
if ("${CMAKE_CXX_COMPILER_ID}" MATCHES "Clang")  # clang-specific settings

  # Include function that allows to set standard C++ library
  include(libstdcxx)

  # Offer switch between libc++ and libstdc++, using libc++ as default
  if (libc++_FOUND)
    set_libstdcpp_vs_libcpp(CMAKE_CXX_FLAGS "libc++")
  endif()

  # Compiler flags for clang
  add_compiler_flag("-fcolor-diagnostics")

  add_compiler_flag("-Weverything")
  add_compiler_flag("-Wno-c++98-compat")
  add_compiler_flag("-Wno-c++98-compat-pedantic")
  add_compiler_flag("-Wno-padded")
  add_compiler_flag("-Wno-exit-time-destructors")
  add_compiler_flag("-Wno-global-constructors")
  add_compiler_flag("-Wno-weak-vtables")
  add_compiler_flag("-Wno-unknown-pragmas")

  # Linker flags for clang
  set(CMAKE_SHARED_LIBRARY_LINK_CXX_FLAGS)      # clear link flags
  set(CMAKE_EXE_LINKER_FLAGS "-Wno-missing-prototypes -Wno-unused-parameter")

  # Reduce opt level for release mode (clang 3.8 fails to list LinSysMerger with
  # -O2 and segfaults with -O3)
  set(CMAKE_CXX_FLAGS_RELEASE "-O1 -DNDEBUG" CACHE STRING "CMAKE_CXX_FLAGS_RELEASE: Flags used by the compiler during release builds." FORCE)

elseif ("${CMAKE_CXX_COMPILER_ID}" STREQUAL "GNU")  # gcc-specific settings

  # Gnu will use libstdc++ by default. We do not offer libc++.

  # Compiler flags for gcc
  add_compiler_flag("-fdiagnostics-color")

  add_compiler_flag("-Wall")
  add_compiler_flag("-Wextra")
  add_compiler_flag("-pedantic")
  add_compiler_flag("-pedantic-errors")
  add_compiler_flag("-Wcast-align")
  add_compiler_flag("-Wcast-qual")
  add_compiler_flag("-Wdisabled-optimization")
  add_compiler_flag("-Wfloat-equal")
  add_compiler_flag("-Wformat=2")
  add_compiler_flag("-Wformat-nonliteral")
  add_compiler_flag("-Wformat-security")
  add_compiler_flag("-Wformat-y2k")
  add_compiler_flag("-Wimport")
  add_compiler_flag("-Winit-self")
  add_compiler_flag("-Winvalid-pch")
  add_compiler_flag("-Wmissing-field-initializers")
  add_compiler_flag("-Wmissing-format-attribute")
  add_compiler_flag("-Wmissing-include-dirs")
  add_compiler_flag("-Wmissing-noreturn")
  add_compiler_flag("-Wpacked")
  add_compiler_flag("-Wpointer-arith")
  add_compiler_flag("-Wredundant-decls")
  add_compiler_flag("-Wshadow")
  add_compiler_flag("-Wstack-protector")
  add_compiler_flag("-Wstrict-aliasing=2")
  add_compiler_flag("-Wswitch-default")
  add_compiler_flag("-Wunreachable-code")
  add_compiler_flag("-Wunused")
  add_compiler_flag("-Wunused-parameter")
  add_compiler_flag("-Wvariadic-macros")
  add_compiler_flag("-Wwrite-strings")
  add_compiler_flag("-Wno-sign-compare")
  add_compiler_flag("-Wno-unused-function")

  # Linker flags for gcc
  set(CMAKE_EXE_LINKER_FLAGS "-Wno-unused-parameter")

  # Detect gcc version
  execute_process(COMMAND ${CMAKE_C_COMPILER} -dumpversion
                  OUTPUT_VARIABLE GCC_VERSION)
  string(REGEX MATCHALL "[0-9]+" GCC_VERSION_COMPONENTS ${GCC_VERSION})
  list(GET GCC_VERSION_COMPONENTS 0 GCC_MAJOR)
  list(GET GCC_VERSION_COMPONENTS 1 GCC_MINOR)
  message(STATUS "GCC version: ${GCC_MAJOR}.${GCC_MINOR}")

elseif ("${CMAKE_CXX_COMPILER_ID}" STREQUAL "Intel")  # intel-specific settings

  # Include function that allows to set standard C++ library
  include(libstdcxx)

  # Offer switch between libc++ and libstdc++, using libc++ as default
  if (libc++_FOUND)
    set_libstdcpp_vs_libcpp(CMAKE_CXX_FLAGS "libc++")
  endif()

  # Use the C++11 standard (CMAKE_CXX_STANDARD does not set this for intel)
  add_compiler_flag("-std=c++11")

  # Compiler flags for intel
  add_compiler_flag("-w3")       # enable diagnostics: remarks, warnings, errors
  add_compiler_flag("-Wremarks") # display remarks and comments
  add_compiler_flag("-gcc-sys")  # only define GNU macros during compileation of system headers

  # Globally suppress the following Intel compiler remarks:
  #    68: integer conversion resulted in a change of sign
  #    82: storage class is not first
  #   111: statement is unreachable
  #   186: pointless comparison of unsigned integer with zero
  #   177: function was declared but never referenced
  #   193: zero used for undefined preprocessing identifier
  #   280: selector expression is constant
  #   304: access control not specified ("public" by default)
  #   383: value copied to temporary, reference to temporary used
  #   411: defines no constructor for initializer_list<>
  #   444: destructor for base class is not virtual
  #   593: parameter was set but never used
  #   869: parameter was never referenced
  #   981: operands are evaluated in unspecified order
  #  1418: external function definition with no prior declaration
  #  1419: external declaration in primary source file
  #  1572: floating-point equality and inequality comparisons are unreliable
  #  2259: non-pointer conversion from "int" to "char" may lose significant bits
  #  2407: the initialization of class will be done before that of member
  #  2415: variable of static storage duration was declared but never referenced
  #  2547: non-system include dir will be ignored when both a system and non-system include directory were specified
  #  2557: comparison between signed and unsigned operands
  #  3280: declaration hides member
  #  3346: dynamic exception specifications are deprecated
  #  3656: variable may be used before its value is set
  add_compiler_flag("-diag-disable 68,82,111,177,186,193,280,304,383,411,444,593,869,981,1418,1419,1572,2259,2407,2415,2547,2557,3280,3346,3656")

  # Compiler flags for optimization report
  #set(CMAKE_CXX_FLAGS "${CMAKE_CXX_FLAGS} -qopt-report=0 -qopt-report-phase=loop,vec -qopt-report-file=stderr")

  # No limit on inlining. This avoids some compiler warnings, but significiantly
  # increases the build time.
  if(CMAKE_BUILD_TYPE MATCHES "REL") # Release | RelWithDebInfo | MinSizeRel
    add_compiler_flag("-no-inline-max-size")
    add_compiler_flag("-no-inline-max-total-size")
    add_compiler_flag("-no-inline-max-per-routine")
  endif()

  # Linker flags for intel
  set(CMAKE_EXE_LINKER_FLAGS "-diag-disable 869")

elseif ("${CMAKE_CXX_COMPILER_ID}" STREQUAL "PGI")  # pgi-specific settings

elseif ("${CMAKE_CXX_COMPILER_ID}" STREQUAL "Cray")  # cray-specific settings

  # Use the C++11 standard (CMAKE_CXX_STANDARD does not set this for cray)
  add_compiler_flag("-hstd=c++11")

  # Compiler flags for cray
  # enable errors, warnings, cautions, notes, comments
  add_compiler_flag("-hmsglevel_0")
  add_c_compiler_flag("-hmsglevel_0")

  # Globally suppress the following Cray compiler messages:
  # 1: source file does not end with a new-line character
  # 7: indicated token is not valid in this context
  # 21: type qualifiers are meaningless in this declaration
  # 47: macro has an incompatible redefinition
  # 68: integer conversion resulted in a change of sign
  # 111: indicated statement is not reachable
  # 186: unsigned integer is being compared to zero
  # 193: zero is used for the indicated undefined preprocessing identifier
  # 174: indicated expression has no effect
  # 177: variable was declared but never referenced
  # 181: argument is incompatible with the corresponding format string conversion
  # 261: access control is not specified ("private" by default)
  # 237: indicated selector expression is constant
  # 301: indicated "typedef" name has already been declared (with same type)
  # 324: duplicate friend declaration
  # 368: class template defines no constructor to initialize ...
  # 401: destructor for base class is not virtual
  # 550: parameter "parts" is set but never used
  # 737: the using-declaration is ignored--it refers to the current namespace
  # 997: function is the virtual function override intended?
  # 826: parameter was never referenced
  # 1977: declaration hides variable
  # 1982: function ...::operator new has no corresponding member operator delete (to be called if an exception is thrown during initialization of an allocated object)
  # 3138: variable "this" assumed referenced by ...
  # 3137: variable "this" assumed modified by ...
  # 7212: variable ... is used before it is defined
  # 11709: diretory was specified as both a system and non-system include directory -- the non-system entry will be ignored
  # 12307: dynamic exception specifications are deprecated
  # 12489: constexpr non-static member function will not be implicitly 'const' in C++14
  # 7405: variable may be used before it is defined
  # 1418: a pointer expression is cast to a pointer with a greater alignment requirement
  # 10153: the initialization of class "Chare" will be done before that of member
  # 11749: declaration hides member
  # 11548: comparison between signed and unsigned operands
  add_compiler_flag("-hnomessage=11709:261:12307:12489:193:826:737:997:3138:3137:7405:1418:177:181:401:11749:11548:1982:368:324:47:1:7:111:68:10153:186:550:21:237:174:7212")
  add_c_compiler_flag("-hnomessage=11709:301:3137:3138:7405:193:1977")

endif()

# Set runner executable path. This is used when generating code coverage and
# running regression tests using ctest. Note that ninja puts chamrun to <build>
# while make puts it into <build>/Main, but after any executable target we copy
# <build>/Main/charmrun to <build> for non-ninja builds. See also
# Main/CMakeLists.txt.
if (DEFINED ENV{NERSC_HOST})
  SET(RUNNER "srun")
  SET(RUNNER_NCPUS_ARG "-n")
else()
  SET(RUNNER "${CMAKE_BINARY_DIR}/charmrun")
  SET(RUNNER_NCPUS_ARG "+p")
endif()
message(STATUS "Parallel/serial job runner: ${RUNNER}")
message(STATUS "Parallel job runner ncpus arg: ${RUNNER_NCPUS_ARG}")

# Set default parallel/serial job runner extra arguments
if (NOT DEFINED RUNNER_ARGS AND
    NOT DEFINED ENV{CRAY_PRGENVPGI} AND
    NOT DEFINED ENV{CRAY_PRGENVGNU} AND
    NOT DEFINED ENV{CRAY_PRGENVCRAY} AND
    NOT DEFINED ENV{CRAY_PRGENVINTEL})

  set(RUNNER_ARGS "--bind-to none --map-by node"
      CACHE STRING "Arguments to pass to the parallel/serial job runner, e.g., mpirun.")

endif()
message(STATUS "Parallel/serial job runner args: ${RUNNER_ARGS}")

# Attempt to find tools required for code coverage analysis
include(DetectCodeCoverage)

# Set compiler flags to perform code coverage analysis
if(CODE_COVERAGE)
  set(CMAKE_CXX_FLAGS
      "${CMAKE_CXX_FLAGS} -O0 --coverage -fprofile-arcs -ftest-coverage")
endif()

# Echo compiler flags
message(STATUS "C compiler flags: '${CMAKE_C_FLAGS}'")
message(STATUS "C++ compiler flags: '${CMAKE_CXX_FLAGS}'")

# Include cmake code to enable configuration for data layouts
include(ConfigureDataLayout)

# Include third-party libraries configuration
include(TPLs)

# Make sure that the config file is in the search path
# Configure a header file to pass info to the code
configure_file(
  "${PROJECT_SOURCE_DIR}/Main/QuinoaConfig.h.in"
  "${PROJECT_BINARY_DIR}/Main/QuinoaConfig.h"
)

# Remove build hostname from cmake cache
unset(HOSTNAME CACHE)

### Set RPATH so that shared libs paths stay in the binary after install ###
# Don't skip the full RPATH for the build tree
set(CMAKE_SKIP_BUILD_RPATH false)

# When building, don't use the install RPATH
# (use later on when installing)
set(CMAKE_BUILD_WITH_INSTALL_RPATH false)

set(CMAKE_INSTALL_RPATH "${CMAKE_INSTALL_PREFIX}/lib")

# Add the automatically determined parts of the RPATH
# which point to directories outside the build tree to the install RPATH
set(CMAKE_INSTALL_RPATH_USE_LINK_PATH true)

# the RPATH to be used when installing, but only if it's not a system directory
list(FIND CMAKE_PLATFORM_IMPLICIT_LINK_DIRECTORIES
     "${CMAKE_INSTALL_PREFIX}/lib" isSystemDir)
if("${isSystemDir}" STREQUAL "-1")
   set(CMAKE_INSTALL_RPATH "${CMAKE_INSTALL_PREFIX}/lib")
endif("${isSystemDir}" STREQUAL "-1")

# add a target to generate API documentation with Doxygen
find_package(Doxygen)
if(DOXYGEN_FOUND)
  configure_file(${CMAKE_CURRENT_SOURCE_DIR}/../doc/quinoa.doxy
                 ${CMAKE_CURRENT_BINARY_DIR}/doc/quinoa.doxy @ONLY)
  add_custom_target(doc
                    ${DOXYGEN_EXECUTABLE}
                    ${CMAKE_CURRENT_BINARY_DIR}/doc/quinoa.doxy
                    WORKING_DIRECTORY ${CMAKE_CURRENT_BINARY_DIR}/doc
                    COMMENT "Documentation" VERBATIM)
  message(STATUS "Add target 'doc' to generate documentation to ./doc/html/index.html")
endif(DOXYGEN_FOUND)

include_directories(${QUINOA_SOURCE_DIR}
                    ${QUINOA_SOURCE_DIR}/Base
                    ${QUINOA_SOURCE_DIR}/Control
                    ${QUINOA_SOURCE_DIR}/DiffEq
                    ${QUINOA_SOURCE_DIR}/PDE
                    ${QUINOA_SOURCE_DIR}/Walker
                    ${QUINOA_SOURCE_DIR}/Inciter
                    ${QUINOA_SOURCE_DIR}/LinSys
                    ${QUINOA_SOURCE_DIR}/LoadBalance
                    ${QUINOA_SOURCE_DIR}/IO
                    ${QUINOA_SOURCE_DIR}/Main
                    ${QUINOA_SOURCE_DIR}/Mesh
                    ${QUINOA_SOURCE_DIR}/RNG
                    ${QUINOA_SOURCE_DIR}/RNGTest
                    ${QUINOA_SOURCE_DIR}/Statistics
                    ${QUINOA_SOURCE_DIR}/Particles
                    ${QUINOA_SOURCE_DIR}/UnitTest
                    ${MPI_CXX_INCLUDE_PATH}
                    ${MKL_INCLUDE_PATH}
                    ${HDF5_INCLUDE_DIRS}
                    ${HYPRE_INCLUDE_PATH}
                    ${PSTREAMS_INCLUDE_PATH}
                    ${H5PART_INCLUDE_DIR}
                    ${Tut_INCLUDE_DIRS}
                    ${BoostMPLCartesianProduct_INCLUDE_DIR}
                    ${PEGTL_INCLUDE_PATH}
                    ${RANDOM123_INCLUDE_PATH}
<<<<<<< HEAD
=======
                    ${RNGSSE2_INCLUDES}
                    ${H5Part_INCLUDE_DIRS}
>>>>>>> c80feee2
                    ${LAPACKE_INCLUDE}
                    ${Zoltan2_INCLUDE_DIRS}
                    ${SEACASExodus_INCLUDE_DIRS}
                    ${TPL_DIR}/include
                    ${TPL_DIR}/charm/include
                    ${PROJECT_BINARY_DIR}/LoadBalance   # for Charm++ modules
                    ${PROJECT_BINARY_DIR}/Main          # for Charm++ modules
                    ${PROJECT_BINARY_DIR}/Walker        # for Charm++ modules
                    ${PROJECT_BINARY_DIR}/Inciter       # for Charm++ modules
                    ${PROJECT_BINARY_DIR}/RNGTest       # for Charm++ modules
                    ${PROJECT_BINARY_DIR}/UnitTest      # for Charm++ modules
                    ${PROJECT_BINARY_DIR}/LinSys        # for Charm++ modules
                    ${PROJECT_BINARY_DIR}/IO            # for Charm++ modules
)

# Components
add_subdirectory(Main)
add_subdirectory(UnitTest)
add_subdirectory(Base)
add_subdirectory(Control)
add_subdirectory(DiffEq)
add_subdirectory(PDE)
add_subdirectory(Walker)
add_subdirectory(Inciter)
add_subdirectory(LoadBalance)
add_subdirectory(LinSys)
add_subdirectory(IO)
add_subdirectory(Mesh)
add_subdirectory(RNG)
add_subdirectory(RNGTest)
add_subdirectory(Statistics)
add_subdirectory(Particles)

# Conditionally enforce static link for all executables. This must be after all
# add_executable() calls creating the targets for executables in EXECUTABLES.
if (NOT BUILD_SHARED_LIBS)
  foreach(exe IN LISTS EXECUTABLES)
    set_property(TARGET ${exe} PROPERTY LINK_SEARCH_START_STATIC 1)
    set_property(TARGET ${exe} PROPERTY LINK_SEARCH_END_STATIC 1)
  endforeach()
endif()

# Enable cmake's ctest test suite used for regression testing
enable_testing()

# Include cmake code common to all regression tests
message(STATUS "Adding regression tests ...")
add_subdirectory(${CMAKE_CURRENT_SOURCE_DIR}/../regression
                 ${CMAKE_BINARY_DIR}/regression
                 EXCLUDE_FROM_ALL)

# Setup code coverage for unit tests
if(CODE_COVERAGE)
  # Setup test coverage target. Make it dependend on all quinoa executables.
  setup_target_for_coverage(unit doc/html unittest_coverage
                            ${RUNNER}
                            TESTRUNNER_ARGS
                            ${RUNNER_NCPUS_ARG} ${PROCESSOR_COUNT} Main/${UNITTEST_EXECUTABLE} -v
                            DEPENDS ${NONTEST_EXECUTABLES}
                                    ${UNITTEST_EXECUTABLE})
endif()

# Setup code coverage for regression tests
if(CODE_COVERAGE)
  # Setup test coverage target. Make it dependend on all quinoa executables.
  setup_target_for_coverage(regression doc/html regression_coverage
                            ${CMAKE_CTEST_COMMAND}
                            TESTRUNNER_ARGS -j${PROCESSOR_COUNT}
                            DEPENDS ${NONTEST_EXECUTABLES}
                                    ${NUMDIFF_EXECUTABLE})
endif()

# Setup code coverage for all individual coverage targets included
if(CODE_COVERAGE)
  setup_target_for_all_coverage(all doc/html test_coverage
                                ${RUNNER} ${RUNNER_NCPUS_ARG}
                                DEPENDS ${NONTEST_EXECUTABLES}
                                        ${UNITTEST_EXECUTABLE}
                                        ${NUMDIFF_EXECUTABLE})
endif()<|MERGE_RESOLUTION|>--- conflicted
+++ resolved
@@ -489,11 +489,7 @@
                     ${BoostMPLCartesianProduct_INCLUDE_DIR}
                     ${PEGTL_INCLUDE_PATH}
                     ${RANDOM123_INCLUDE_PATH}
-<<<<<<< HEAD
-=======
                     ${RNGSSE2_INCLUDES}
-                    ${H5Part_INCLUDE_DIRS}
->>>>>>> c80feee2
                     ${LAPACKE_INCLUDE}
                     ${Zoltan2_INCLUDE_DIRS}
                     ${SEACASExodus_INCLUDE_DIRS}
