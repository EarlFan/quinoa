--- conflicted
+++ resolved
@@ -2269,12 +2269,7 @@
 
 <hr>
 <div><small>
-<<<<<<< HEAD
-<em>Page last updated:</em> Mon 26 Jun 2017 12:23:15 PM MDT
-<em>Copyright 2012-2015, Jozsef Bakosi, 2016, Los Alamos National Security, LLC.</em>
-=======
-<em>Page last updated:</em> Mon 05 Jun 2017 01:25:36 PM MDT
+<em>Page last updated:</em> Fri 14 Jul 2017 09:31:44 AM MDT
 <em>Copyright 2012-2015, J. Bakosi, 2016-2017, Los Alamos National Security, LLC.</em>
->>>>>>> c6bd470c
 </small></div>
 */