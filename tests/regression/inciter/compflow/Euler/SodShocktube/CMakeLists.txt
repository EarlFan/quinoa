# See cmake/add_regression_test.cmake for documentation on the arguments to
# add_regression_test().

# Serial

add_regression_test(compflow_euler_sodshocktube ${INCITER_EXECUTABLE}
                    NUMPES 1
                    INPUTFILES sod_shocktube.q rectangle_01_1.5k.exo
                    ARGS -c sod_shocktube.q -i rectangle_01_1.5k.exo -v
                    BIN_BASELINE sod_shocktube.std.exo
                    BIN_RESULT out.e-s.0.1.0
                    BIN_DIFF_PROG_CONF exodiff.cfg
                    TEXT_BASELINE diag.std
                    TEXT_RESULT diag
<<<<<<< HEAD
                    TEXT_DIFF_PROG_CONF sod_shocktube_diag.ndiff.cfg)

add_regression_test(compflow_euler_sodshocktube_alecg ${INCITER_EXECUTABLE}
                    NUMPES 1
                    INPUTFILES sod_shocktube_alecg.q rectangle_01_1.5k.exo
                    ARGS -c sod_shocktube_alecg.q -i rectangle_01_1.5k.exo -v
                    BIN_BASELINE sod_shocktube_alecg.std.exo
                    BIN_RESULT out.e-s.0.1.0
                    BIN_DIFF_PROG_CONF exodiff.cfg
                    TEXT_BASELINE diag_alecg.std
                    TEXT_RESULT diag
                    TEXT_DIFF_PROG_CONF sod_shocktube_diag.ndiff.cfg)
=======
                    TEXT_DIFF_PROG_CONF sod_shocktube_diag.ndiff.cfg
                    LABELS diagcg)
>>>>>>> 09be3271

add_regression_test(compflow_euler_sodshocktube_dg ${INCITER_EXECUTABLE}
                    NUMPES 1
                    INPUTFILES sod_shocktube_dg.q rectangle_01_1.5k.exo
                    ARGS -c sod_shocktube_dg.q -i rectangle_01_1.5k.exo -v
                    BIN_BASELINE sod_shocktube_dg.std.exo
                    BIN_RESULT out.e-s.0.1.0
                    BIN_DIFF_PROG_CONF exodiff_dg.cfg
                    BIN_DIFF_PROG_ARGS -m
                    TEXT_BASELINE diag_dg.std
                    TEXT_RESULT diag
                    TEXT_DIFF_PROG_CONF sod_shocktube_diag.ndiff.cfg
                    LABELS dg)

add_regression_test(compflow_euler_sodshocktube_p0p1 ${INCITER_EXECUTABLE}
                    NUMPES 1
                    INPUTFILES sod_shocktube_p0p1.q rectangle_01_1.5k.exo
                    ARGS -c sod_shocktube_p0p1.q -i rectangle_01_1.5k.exo -v
                    BIN_BASELINE sod_shocktube_p0p1.std.exo
                    BIN_RESULT out.e-s.0.1.0
                    BIN_DIFF_PROG_CONF exodiff_dg.cfg
                    BIN_DIFF_PROG_ARGS -m
                    TEXT_BASELINE diag_p0p1.std
                    TEXT_RESULT diag
                    TEXT_DIFF_PROG_CONF sod_shocktube_diag.ndiff.cfg
                    LABELS dg)

add_regression_test(compflow_euler_rotated_sodshocktube_dg ${INCITER_EXECUTABLE}
                    NUMPES 1
                    INPUTFILES rotated_sod_shocktube_dg.q
                               rectangle_01_1.5k_rotated.exo
                               rotated_sod_shocktube_dg.std.exo
                               diag_rotated_dg.std exodiff_dg.cfg
                    ARGS -c rotated_sod_shocktube_dg.q
                         -i rectangle_01_1.5k_rotated.exo -v
                    BIN_BASELINE rotated_sod_shocktube_dg.std.exo
                    BIN_RESULT out.e-s.0.1.0
                    BIN_DIFF_PROG_CONF exodiff_dg.cfg
                    BIN_DIFF_PROG_ARGS -m
                    TEXT_BASELINE diag_rotated_dg.std
                    TEXT_RESULT diag
                    TEXT_DIFF_PROG_CONF sod_shocktube_diag.ndiff.cfg
                    LABELS dg)

add_regression_test(compflow_euler_sodshocktube_pdg ${INCITER_EXECUTABLE}
                    NUMPES 1
                    INPUTFILES sod_shocktube_pdg.q rectangle_01_1.5k.exo
                    ARGS -c sod_shocktube_pdg.q -i rectangle_01_1.5k.exo -v
                    BIN_BASELINE sod_shocktube_pdg.std.exo
                    BIN_RESULT out.e-s.0.1.0
                    BIN_DIFF_PROG_CONF exodiff_dg.cfg
                    BIN_DIFF_PROG_ARGS -m
                    TEXT_BASELINE diag_pdg.std
                    TEXT_RESULT diag
                    TEXT_DIFF_PROG_CONF sod_shocktube_diag.ndiff.cfg
                    LABELS dg)

# Parallel

add_regression_test(compflow_euler_sodshocktube_pdg ${INCITER_EXECUTABLE}
                    NUMPES 4
                    INPUTFILES sod_shocktube_pdg.q rectangle_01_1.5k.exo
                    ARGS -c sod_shocktube_pdg.q -i rectangle_01_1.5k.exo -v
                    BIN_BASELINE sod_shocktube_pdg_pe4.std.exo.0
                                 sod_shocktube_pdg_pe4.std.exo.1
                                 sod_shocktube_pdg_pe4.std.exo.2
                                 sod_shocktube_pdg_pe4.std.exo.3
                    BIN_RESULT out.e-s.0.4.0
                               out.e-s.0.4.1
                               out.e-s.0.4.2
                               out.e-s.0.4.3
                    BIN_DIFF_PROG_CONF exodiff_dg.cfg
                    BIN_DIFF_PROG_ARGS -m
                    TEXT_BASELINE diag_pdg.std
                    TEXT_RESULT diag
                    TEXT_DIFF_PROG_CONF sod_shocktube_diag.ndiff.cfg
                    LABELS dg)

# Parallel + virtualization

add_regression_test(compflow_euler_sodshocktube_pdg_u0.8 ${INCITER_EXECUTABLE}
                    NUMPES 4
                    INPUTFILES sod_shocktube_pdg.q rectangle_01_1.5k.exo
                    ARGS -c sod_shocktube_pdg.q -i rectangle_01_1.5k.exo -v
                         -u 0.8
                    BIN_BASELINE sod_shocktube_pdg_pe4_u0.8.std.exo.0
                                 sod_shocktube_pdg_pe4_u0.8.std.exo.1
                                 sod_shocktube_pdg_pe4_u0.8.std.exo.2
                                 sod_shocktube_pdg_pe4_u0.8.std.exo.3
                                 sod_shocktube_pdg_pe4_u0.8.std.exo.4
                                 sod_shocktube_pdg_pe4_u0.8.std.exo.5
                                 sod_shocktube_pdg_pe4_u0.8.std.exo.6
                                 sod_shocktube_pdg_pe4_u0.8.std.exo.7
                                 sod_shocktube_pdg_pe4_u0.8.std.exo.8
                                 sod_shocktube_pdg_pe4_u0.8.std.exo.9
                                 sod_shocktube_pdg_pe4_u0.8.std.exo.10
                                 sod_shocktube_pdg_pe4_u0.8.std.exo.11
                                 sod_shocktube_pdg_pe4_u0.8.std.exo.12
                                 sod_shocktube_pdg_pe4_u0.8.std.exo.13
                                 sod_shocktube_pdg_pe4_u0.8.std.exo.14
                                 sod_shocktube_pdg_pe4_u0.8.std.exo.15
                                 sod_shocktube_pdg_pe4_u0.8.std.exo.16
                                 sod_shocktube_pdg_pe4_u0.8.std.exo.17
                                 sod_shocktube_pdg_pe4_u0.8.std.exo.18
                    BIN_RESULT out.e-s.0.19.0
                               out.e-s.0.19.1
                               out.e-s.0.19.2
                               out.e-s.0.19.3
                               out.e-s.0.19.4
                               out.e-s.0.19.5
                               out.e-s.0.19.6
                               out.e-s.0.19.7
                               out.e-s.0.19.8
                               out.e-s.0.19.9
                               out.e-s.0.19.10
                               out.e-s.0.19.11
                               out.e-s.0.19.12
                               out.e-s.0.19.13
                               out.e-s.0.19.14
                               out.e-s.0.19.15
                               out.e-s.0.19.16
                               out.e-s.0.19.17
                               out.e-s.0.19.18
                    BIN_DIFF_PROG_CONF exodiff_dg.cfg
                    BIN_DIFF_PROG_ARGS -m
                    TEXT_BASELINE diag_pdg.std
                    TEXT_RESULT diag
                    TEXT_DIFF_PROG_CONF sod_shocktube_diag.ndiff.cfg
                    LABELS dg)

# Parallel + virtualization + migration

add_regression_test(compflow_euler_sodshocktube_pdg_u0.8_migr ${INCITER_EXECUTABLE}
                    NUMPES 4
                    INPUTFILES sod_shocktube_pdg.q rectangle_01_1.5k.exo
                    ARGS -c sod_shocktube_pdg.q -i rectangle_01_1.5k.exo -v
                         -u 0.8  +balancer RandCentLB +LBDebug 1
                    BIN_BASELINE sod_shocktube_pdg_pe4_u0.8.std.exo.0
                                 sod_shocktube_pdg_pe4_u0.8.std.exo.1
                                 sod_shocktube_pdg_pe4_u0.8.std.exo.2
                                 sod_shocktube_pdg_pe4_u0.8.std.exo.3
                                 sod_shocktube_pdg_pe4_u0.8.std.exo.4
                                 sod_shocktube_pdg_pe4_u0.8.std.exo.5
                                 sod_shocktube_pdg_pe4_u0.8.std.exo.6
                                 sod_shocktube_pdg_pe4_u0.8.std.exo.7
                                 sod_shocktube_pdg_pe4_u0.8.std.exo.8
                                 sod_shocktube_pdg_pe4_u0.8.std.exo.9
                                 sod_shocktube_pdg_pe4_u0.8.std.exo.10
                                 sod_shocktube_pdg_pe4_u0.8.std.exo.11
                                 sod_shocktube_pdg_pe4_u0.8.std.exo.12
                                 sod_shocktube_pdg_pe4_u0.8.std.exo.13
                                 sod_shocktube_pdg_pe4_u0.8.std.exo.14
                                 sod_shocktube_pdg_pe4_u0.8.std.exo.15
                                 sod_shocktube_pdg_pe4_u0.8.std.exo.16
                                 sod_shocktube_pdg_pe4_u0.8.std.exo.17
                                 sod_shocktube_pdg_pe4_u0.8.std.exo.18
                    BIN_RESULT out.e-s.0.19.0
                               out.e-s.0.19.1
                               out.e-s.0.19.2
                               out.e-s.0.19.3
                               out.e-s.0.19.4
                               out.e-s.0.19.5
                               out.e-s.0.19.6
                               out.e-s.0.19.7
                               out.e-s.0.19.8
                               out.e-s.0.19.9
                               out.e-s.0.19.10
                               out.e-s.0.19.11
                               out.e-s.0.19.12
                               out.e-s.0.19.13
                               out.e-s.0.19.14
                               out.e-s.0.19.15
                               out.e-s.0.19.16
                               out.e-s.0.19.17
                               out.e-s.0.19.18
                    BIN_DIFF_PROG_CONF exodiff_dg.cfg
                    BIN_DIFF_PROG_ARGS -m
                    TEXT_BASELINE diag_pdg.std
                    TEXT_RESULT diag
                    TEXT_DIFF_PROG_CONF sod_shocktube_diag.ndiff.cfg
                    LABELS dg migration)

add_regression_test(compflow_euler_sodshocktube_u0.8_migr ${INCITER_EXECUTABLE}
                    NUMPES 2 PPN 1
                    INPUTFILES sod_shocktube.q rectangle_01_1.5k.exo
                    ARGS -c sod_shocktube.q -i rectangle_01_1.5k.exo -v -u 0.8
                         +balancer RandCentLB +LBDebug 1
                    BIN_BASELINE sod_shocktube_pe2_u0.8.std.exo.0
                                 sod_shocktube_pe2_u0.8.std.exo.1
                                 sod_shocktube_pe2_u0.8.std.exo.2
                                 sod_shocktube_pe2_u0.8.std.exo.3
                                 sod_shocktube_pe2_u0.8.std.exo.4
                                 sod_shocktube_pe2_u0.8.std.exo.5
                                 sod_shocktube_pe2_u0.8.std.exo.6
                                 sod_shocktube_pe2_u0.8.std.exo.7
                                 sod_shocktube_pe2_u0.8.std.exo.8
                    BIN_RESULT out.e-s.0.9.0
                               out.e-s.0.9.1
                               out.e-s.0.9.2
                               out.e-s.0.9.3
                               out.e-s.0.9.4
                               out.e-s.0.9.5
                               out.e-s.0.9.6
                               out.e-s.0.9.7
                               out.e-s.0.9.8
                    BIN_DIFF_PROG_CONF exodiff.cfg
                    TEXT_BASELINE diag_pe2.std
                    TEXT_RESULT diag
                    TEXT_DIFF_PROG_CONF sod_shocktube_diag.ndiff.cfg
<<<<<<< HEAD
                    LABELS migration)

add_regression_test(compflow_euler_sodshocktube_alecg_u0.8_migr
                    ${INCITER_EXECUTABLE}
                    NUMPES 4
                    INPUTFILES sod_shocktube_alecg.q rectangle_01_1.5k.exo
                    ARGS -c sod_shocktube_alecg.q -i rectangle_01_1.5k.exo -v
                         -u 0.8 +balancer RandCentLB +LBDebug 1
                    BIN_BASELINE sod_shocktube_alecg_pe4_u0.8.std.exo.0
                                 sod_shocktube_alecg_pe4_u0.8.std.exo.1
                                 sod_shocktube_alecg_pe4_u0.8.std.exo.2
                                 sod_shocktube_alecg_pe4_u0.8.std.exo.3
                                 sod_shocktube_alecg_pe4_u0.8.std.exo.4
                                 sod_shocktube_alecg_pe4_u0.8.std.exo.5
                                 sod_shocktube_alecg_pe4_u0.8.std.exo.6
                                 sod_shocktube_alecg_pe4_u0.8.std.exo.7
                                 sod_shocktube_alecg_pe4_u0.8.std.exo.8
                                 sod_shocktube_alecg_pe4_u0.8.std.exo.9
                                 sod_shocktube_alecg_pe4_u0.8.std.exo.10
                                 sod_shocktube_alecg_pe4_u0.8.std.exo.11
                                 sod_shocktube_alecg_pe4_u0.8.std.exo.12
                                 sod_shocktube_alecg_pe4_u0.8.std.exo.13
                                 sod_shocktube_alecg_pe4_u0.8.std.exo.14
                                 sod_shocktube_alecg_pe4_u0.8.std.exo.15
                                 sod_shocktube_alecg_pe4_u0.8.std.exo.16
                                 sod_shocktube_alecg_pe4_u0.8.std.exo.17
                                 sod_shocktube_alecg_pe4_u0.8.std.exo.18
                    BIN_RESULT out.e-s.0.19.0
                               out.e-s.0.19.1
                               out.e-s.0.19.2
                               out.e-s.0.19.3
                               out.e-s.0.19.4
                               out.e-s.0.19.5
                               out.e-s.0.19.6
                               out.e-s.0.19.7
                               out.e-s.0.19.8
                               out.e-s.0.19.9
                               out.e-s.0.19.10
                               out.e-s.0.19.11
                               out.e-s.0.19.12
                               out.e-s.0.19.13
                               out.e-s.0.19.14
                               out.e-s.0.19.15
                               out.e-s.0.19.16
                               out.e-s.0.19.17
                               out.e-s.0.19.18
                    BIN_DIFF_PROG_CONF exodiff.cfg
                    BIN_DIFF_PROG_ARGS -m
                    TEXT_BASELINE diag_alecg.std
                    TEXT_RESULT diag
                    TEXT_DIFF_PROG_CONF sod_shocktube_diag.ndiff.cfg
                    LABELS migration)
=======
                    LABELS diagcg migration)
>>>>>>> 09be3271
<|MERGE_RESOLUTION|>--- conflicted
+++ resolved
@@ -12,8 +12,8 @@
                     BIN_DIFF_PROG_CONF exodiff.cfg
                     TEXT_BASELINE diag.std
                     TEXT_RESULT diag
-<<<<<<< HEAD
-                    TEXT_DIFF_PROG_CONF sod_shocktube_diag.ndiff.cfg)
+                    TEXT_DIFF_PROG_CONF sod_shocktube_diag.ndiff.cfg
+                    LABELS diagcg)
 
 add_regression_test(compflow_euler_sodshocktube_alecg ${INCITER_EXECUTABLE}
                     NUMPES 1
@@ -24,11 +24,8 @@
                     BIN_DIFF_PROG_CONF exodiff.cfg
                     TEXT_BASELINE diag_alecg.std
                     TEXT_RESULT diag
-                    TEXT_DIFF_PROG_CONF sod_shocktube_diag.ndiff.cfg)
-=======
-                    TEXT_DIFF_PROG_CONF sod_shocktube_diag.ndiff.cfg
-                    LABELS diagcg)
->>>>>>> 09be3271
+                    TEXT_DIFF_PROG_CONF sod_shocktube_diag.ndiff.cfg
+                    LABELS alecg)
 
 add_regression_test(compflow_euler_sodshocktube_dg ${INCITER_EXECUTABLE}
                     NUMPES 1
@@ -238,8 +235,7 @@
                     TEXT_BASELINE diag_pe2.std
                     TEXT_RESULT diag
                     TEXT_DIFF_PROG_CONF sod_shocktube_diag.ndiff.cfg
-<<<<<<< HEAD
-                    LABELS migration)
+                    LABELS diagcg migration)
 
 add_regression_test(compflow_euler_sodshocktube_alecg_u0.8_migr
                     ${INCITER_EXECUTABLE}
@@ -290,7 +286,4 @@
                     TEXT_BASELINE diag_alecg.std
                     TEXT_RESULT diag
                     TEXT_DIFF_PROG_CONF sod_shocktube_diag.ndiff.cfg
-                    LABELS migration)
-=======
-                    LABELS diagcg migration)
->>>>>>> 09be3271
+                    LABELS alecg migration)