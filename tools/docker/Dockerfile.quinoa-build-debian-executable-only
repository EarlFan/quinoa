--- conflicted
+++ resolved
@@ -51,10 +51,6 @@
 # Build TPLs
 RUN cd quinoa && mkdir -p external/build && cd external/build && cmake -D${EXECUTABLE^^}_ONLY=true .. && make -sj$(grep -c processor /proc/cpuinfo)
 # Build code
-<<<<<<< HEAD
-RUN cd quinoa && mkdir -p build && cd build && cmake -DCMAKE_CXX_FLAGS=-Werror -DCMAKE_BUILD_TYPE=Release -GNinja -DRUNNER=mpirun -DRUNNER_NCPUS_ARG=-n -DRUNNER_ARGS="--bind-to none -oversubscribe" ../src && ninja ${EXECUTABLE,,}
-=======
 RUN cd quinoa && mkdir -p build && cd build && cmake -DCMAKE_CXX_FLAGS=-Werror -GNinja -DRUNNER=mpirun -DRUNNER_NCPUS_ARG=-n -DRUNNER_ARGS="--bind-to none -oversubscribe" ../src && ninja ${EXECUTABLE,,}
->>>>>>> f6c87224
 # Run tests
 RUN cd quinoa/build && npe=$(grep -c processor /proc/cpuinfo) && if [ ${EXECUTABLE} = unittest ]; then mpirun -n $npe Main/unittest -v -q; else ctest -j $npe --output-on-failure -LE extreme -R ${EXECUTABLE,,}; fi